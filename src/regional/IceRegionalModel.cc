/* Copyright (C) 2015, 2016 PISM Authors
 *
 * This file is part of PISM.
 *
 * PISM is free software; you can redistribute it and/or modify it under the
 * terms of the GNU General Public License as published by the Free Software
 * Foundation; either version 3 of the License, or (at your option) any later
 * version.
 *
 * PISM is distributed in the hope that it will be useful, but WITHOUT ANY
 * WARRANTY; without even the implied warranty of MERCHANTABILITY or FITNESS
 * FOR A PARTICULAR PURPOSE.  See the GNU General Public License for more
 * details.
 *
 * You should have received a copy of the GNU General Public License
 * along with PISM; if not, write to the Free Software
 * Foundation, Inc., 51 Franklin St, Fifth Floor, Boston, MA  02110-1301  USA
 */

#include "IceRegionalModel.hh"
#include "base/util/PISMVars.hh"
#include "base/util/pism_options.hh"
#include "base/enthalpyConverter.hh"
#include "base/stressbalance/ShallowStressBalance.hh"
#include "SSAFD_Regional.hh"
#include "base/stressbalance/SSB_Modifier.hh"
#include "SIAFD_Regional.hh"
#include "base/stressbalance/PISMStressBalance.hh"
#include "base/basalstrength/PISMConstantYieldStress.hh"
#include "RegionalDefaultYieldStress.hh"
#include "base/util/io/PIO.hh"

namespace pism {

//! \brief Set no_model_mask variable to have value 1 in strip of width 'strip'
//! m around edge of computational domain, and value 0 otherwise.
static void set_no_model_strip(const IceGrid &grid, double width, IceModelVec2Int &result) {

  IceModelVec::AccessList list(result);
  for (Points p(grid); p; p.next()) {
    const int i = p.i(), j = p.j();

    if (in_null_strip(grid, i, j, width) == true) {
      result(i, j) = 1;
    } else {
      result(i, j) = 0;
    }
  }

  result.metadata().set_string("pism_intent", "model_state");

  result.update_ghosts();
}


IceRegionalModel::IceRegionalModel(IceGrid::Ptr g, Context::Ptr c)
  : IceModel(g, c) {
  // empty
}


void IceRegionalModel::createVecs() {

  IceModel::createVecs();

  m_log->message(2, 
             "  creating IceRegionalModel vecs ...\n");

  // stencil width of 2 needed for surfaceGradientSIA() action
  m_no_model_mask.create(m_grid, "no_model_mask", WITH_GHOSTS, 2);
  m_no_model_mask.set_attrs("model_state", // ensures that it gets written at the end of the run
                          "mask: zeros (modeling domain) and ones (no-model buffer near grid edges)",
                          "", ""); // no units and no standard name
  double NMMASK_NORMAL   = 0.0,
         NMMASK_ZERO_OUT = 1.0;
  std::vector<double> mask_values(2);
  mask_values[0] = NMMASK_NORMAL;
  mask_values[1] = NMMASK_ZERO_OUT;
  m_no_model_mask.metadata().set_doubles("flag_values", mask_values);
  m_no_model_mask.metadata().set_string("flag_meanings", "normal special_treatment");
  m_no_model_mask.set_time_independent(true);
  m_no_model_mask.set(NMMASK_NORMAL);
  m_grid->variables().add(m_no_model_mask);

  // stencil width of 2 needed for differentiation because GHOSTS=1
  m_usurf_stored.create(m_grid, "usurfstore", WITH_GHOSTS, 2);
  m_usurf_stored.set_attrs("model_state", // ensures that it gets written at the end of the run
                       "saved surface elevation for use to keep surface gradient constant in no_model strip",
                       "m",
                       ""); //  no standard name
  m_grid->variables().add(m_usurf_stored);

  // stencil width of 1 needed for differentiation
  m_thk_stored.create(m_grid, "thkstore", WITH_GHOSTS, 1);
  m_thk_stored.set_attrs("model_state", // ensures that it gets written at the end of the run
                     "saved ice thickness for use to keep driving stress constant in no_model strip",
                     "m",
                     ""); //  no standard name
  m_grid->variables().add(m_thk_stored);

  // Note that the name of this variable (bmr_stored) does not matter: it is
  // *never* read or written. We make a copy of bmelt instead.
  m_bmr_stored.create(m_grid, "bmr_stored", WITH_GHOSTS, 2);
  m_bmr_stored.set_attrs("internal",
                       "time-independent basal melt rate in the no-model-strip",
                       "m s-1", "");

  if (m_config->get_boolean("stress_balance.ssa.dirichlet_bc")) {
    // remove the bc_mask variable from the dictionary
    m_grid->variables().remove("bc_mask");

    m_grid->variables().add(m_no_model_mask, "bc_mask");
  }
}

void IceRegionalModel::model_state_setup() {

  if (m_config->get_boolean("do_cold_ice_methods")) {
    throw RuntimeError("pismo does not support the '-energy cold' mode.");
  }

  IceModel::model_state_setup();

  // This code should be here because -zero_grad_where_no_model and -no_model_strip are processed
  // both when PISM is re-started *and* during bootstrapping.
  {
    bool zgwnm = options::Bool("-zero_grad_where_no_model",
                               "set zero surface gradient in no model strip");
    if (zgwnm) {
      m_thk_stored.set(0.0);
      m_usurf_stored.set(0.0);
    }

    double strip_width = m_config->get_double("regional_no_model_strip", "meters");
    set_no_model_strip(*m_grid, strip_width, m_no_model_mask);
  }

<<<<<<< HEAD
  options::Real strip_km("-no_model_strip", 
                        "width in km of strip near boundary in which modeling is turned off",
                        0.0);

  if (strip_km.is_set()) {
    m_log->message(2, 
                   "* Option -no_model_strip read... setting boundary strip width to %.2f km\n",
                   strip_km.value());
    set_no_model_strip(*m_grid,
                       units::convert(m_sys, strip_km, "km", "m"),
                       m_no_model_mask);
  } else {
    double strip = m_config->get_double("regional.no_model_strip", "m");
    m_log->message(2,
                   "* Option -no_model_strip is not set... setting boundary strip width to %.2f km\n",
                   units::convert(m_sys, strip, "m", "km"));
    set_no_model_strip(*m_grid, strip, m_no_model_mask);
  }
=======
  // Finally, save the basal melt rate at the beginning of the run.
  m_bmr_stored.copy_from(m_basal_melt_rate);
>>>>>>> e2b20763
}

void IceRegionalModel::allocate_stressbalance() {

  using namespace pism::stressbalance;

  if (m_stress_balance != NULL) {
    return;
  }

  EnthalpyConverter::Ptr EC = m_ctx->enthalpy_converter();

  std::string model = m_config->get_string("stress_balance.model");

  ShallowStressBalance *sliding = NULL;
  if (model == "none" || model == "sia") {
    sliding = new ZeroSliding(m_grid, EC);
  } else if (model == "prescribed_sliding" || model == "prescribed_sliding+sia") {
    sliding = new PrescribedSliding(m_grid, EC);
  } else if (model == "ssa" || model == "ssa+sia") {
    sliding = new SSAFD_Regional(m_grid, EC);
  } else {
    throw RuntimeError::formatted("invalid stress balance model: %s", model.c_str());
  }

  SSB_Modifier *modifier = NULL;
  if (model == "none" || model == "ssa" || model == "prescribed_sliding") {
    modifier = new ConstantInColumn(m_grid, EC);
  } else if (model == "prescribed_sliding+sia" ||
             model == "ssa+sia" ||
             model == "sia") {
    modifier = new SIAFD_Regional(m_grid, EC);
  } else {
    throw RuntimeError::formatted("invalid stress balance model: %s", model.c_str());
  }

  // ~StressBalance() will de-allocate sliding and modifier.
  m_stress_balance = new StressBalance(m_grid, sliding, modifier);
}


void IceRegionalModel::allocate_basal_yield_stress() {

  if (m_basal_yield_stress_model != NULL) {
    return;
  }

  std::string model = m_config->get_string("stress_balance.model");

  // only these two use the yield stress (so far):
  if (model == "ssa" || model == "ssa+sia") {
    std::string yield_stress_model = m_config->get_string("basal_yield_stress.model");

    if (yield_stress_model == "constant") {
      m_basal_yield_stress_model = new ConstantYieldStress(m_grid);
    } else if (yield_stress_model == "mohr_coulomb") {
      m_basal_yield_stress_model = new RegionalDefaultYieldStress(m_grid, m_subglacial_hydrology);
    } else {
      throw RuntimeError::formatted("yield stress model '%s' is not supported.",
                                    yield_stress_model.c_str());
    }
  }
}


void IceRegionalModel::bootstrap_2d(const PIO &input_file) {

  IceModel::bootstrap_2d(input_file);

  // read usurfstore from usurf, then restore its name
  m_usurf_stored.metadata().set_name("usurf");
  m_usurf_stored.regrid(input_file, OPTIONAL, 0.0);
  m_usurf_stored.metadata().set_name("usurfstore");

  // read thkstore from thk, then restore its name
  m_thk_stored.metadata().set_name("thk");
  m_thk_stored.regrid(input_file, OPTIONAL, 0.0);
  m_thk_stored.metadata().set_name("thkstore");
}


void IceRegionalModel::restart_2d(const PIO &input_file, unsigned int record) {

  std::string filename = input_file.inq_filename();

  m_log->message(2, "* Initializing 2D fields of IceRegionalModel from '%s'...\n",
                 filename.c_str());

  bool no_model_strip_set = options::Bool("-no_model_strip", "No-model strip, in km");

  if (no_model_strip_set) {
    m_no_model_mask.metadata().set_string("pism_intent", "internal");
  }

  // Allow re-starting from a file that does not contain u_ssa_bc and v_ssa_bc.
  // The user is probably using -regrid_file to bring in SSA B.C. data.
<<<<<<< HEAD
  if (m_config->get_boolean("stress_balance.ssa.dirichlet_bc")) {
    bool u_ssa_exists, v_ssa_exists;

    nc.open(filename, PISM_READONLY);
    u_ssa_exists = nc.inq_var("u_ssa_bc");
    v_ssa_exists = nc.inq_var("v_ssa_bc");
    nc.close();
=======
  if (m_config->get_boolean("ssa_dirichlet_bc")) {
    const bool
      u_ssa_exists = input_file.inq_var("u_ssa_bc"),
      v_ssa_exists = input_file.inq_var("v_ssa_bc");
>>>>>>> e2b20763

    if (not (u_ssa_exists and v_ssa_exists)) {
      m_ssa_dirichlet_bc_values.metadata().set_string("pism_intent", "internal");
      m_log->message(2, 
                     "PISM WARNING: u_ssa_bc and/or v_ssa_bc not found in %s. Setting them to zero.\n"
                     "              This may be overridden by the -regrid_file option.\n",
                     filename.c_str());

      m_ssa_dirichlet_bc_values.set(0.0);
    }
  }

  bool zgwnm = options::Bool("-zero_grad_where_no_model",
                             "zero surface gradient in no model strip");
  if (zgwnm) {
    // mark these as "internal" so that IceModel::restart_2d() does not try to read them from the
    // input_file.
    m_thk_stored.metadata().set_string("pism_intent", "internal");
    m_usurf_stored.metadata().set_string("pism_intent", "internal");
  }

<<<<<<< HEAD
  IceModel::initFromFile(filename);

  if (m_config->get_boolean("stress_balance.ssa.dirichlet_bc")) {
      m_ssa_dirichlet_bc_values.metadata().set_string("pism_intent", "model_state");
  }
=======
  IceModel::restart_2d(input_file, record);
>>>>>>> e2b20763

  if (zgwnm) {
    // restore pism_intent to ensure that they are saved at the end of the run
    m_thk_stored.metadata().set_string("pism_intent", "model_state");
    m_usurf_stored.metadata().set_string("pism_intent", "model_state");
  }

<<<<<<< HEAD

void IceRegionalModel::set_vars_from_options() {

  // base class reads the -bootstrap option and does the bootstrapping:
  IceModel::set_vars_from_options();

  if (m_config->get_boolean("energy.temperature_based")) {
    throw RuntimeError("pismo does not support the 'cold' mode.");
=======
  if (m_config->get_boolean("ssa_dirichlet_bc")) {
    m_ssa_dirichlet_bc_values.metadata().set_string("pism_intent", "model_state");
>>>>>>> e2b20763
  }
}


void IceRegionalModel::massContExplicitStep() {

  // This ensures that no_model_mask is available in
  // IceRegionalModel::cell_interface_fluxes() below.
  IceModelVec::AccessList list(m_no_model_mask);

  IceModel::massContExplicitStep();
}

void IceRegionalModel::cell_interface_fluxes(bool dirichlet_bc,
                                             int i, int j,
                                             StarStencil<Vector2> input_velocity,
                                             StarStencil<double> input_flux,
                                             StarStencil<double> &output_velocity,
                                             StarStencil<double> &output_flux) {

  IceModel::cell_interface_fluxes(dirichlet_bc, i, j,
                                  input_velocity,
                                  input_flux,
                                  output_velocity,
                                  output_flux);

  StarStencil<int> nmm = m_no_model_mask.int_star(i,j);
  Direction dirs[4] = {North, East, South, West};

  for (int n = 0; n < 4; ++n) {
    Direction direction = dirs[n];

      if ((nmm.ij == 1) || (nmm.ij == 0 && nmm[direction] == 1)) {
      output_velocity[direction] = 0.0;
      output_flux[direction] = 0.0;
    }
  }
  //
}

void IceRegionalModel::enthalpyAndDrainageStep(unsigned int *vertSacrCount,
                                               double *liquifiedVol,
                                               unsigned int *bulgeCount) {

  IceModel::enthalpyAndDrainageStep(vertSacrCount, liquifiedVol, bulgeCount);

  // note that the call above sets m_work3d; ghosts are comminucated later (in
  // IceModel::energyStep()).
  IceModelVec::AccessList list;
  list.add(m_no_model_mask);
  list.add(m_work3d);
  list.add(m_ice_enthalpy);

  for (Points p(*m_grid); p; p.next()) {
    const int i = p.i(), j = p.j();

    if (m_no_model_mask(i, j) < 0.5) {
      continue;
    }

    double *new_enthalpy = m_work3d.get_column(i, j);
    double *old_enthalpy = m_ice_enthalpy.get_column(i, j);

    for (unsigned int k = 0; k < m_grid->Mz(); ++k) {
      new_enthalpy[k] = old_enthalpy[k];
    }
  }

  // set basal_melt_rate; ghosts are comminucated later (in IceModel::energyStep()).
  list.add(m_basal_melt_rate);
  list.add(m_bmr_stored);
  for (Points p(*m_grid); p; p.next()) {
    const int i = p.i(), j = p.j();

    if (m_no_model_mask(i, j) < 0.5) {
      continue;
    }

    m_basal_melt_rate(i, j) = m_bmr_stored(i, j);
  }
}

} // end of namespace pism<|MERGE_RESOLUTION|>--- conflicted
+++ resolved
@@ -115,7 +115,7 @@
 
 void IceRegionalModel::model_state_setup() {
 
-  if (m_config->get_boolean("do_cold_ice_methods")) {
+  if (m_config->get_boolean("energy.temperature_based")) {
     throw RuntimeError("pismo does not support the '-energy cold' mode.");
   }
 
@@ -131,33 +131,12 @@
       m_usurf_stored.set(0.0);
     }
 
-    double strip_width = m_config->get_double("regional_no_model_strip", "meters");
+    double strip_width = m_config->get_double("regional.no_model_strip", "meters");
     set_no_model_strip(*m_grid, strip_width, m_no_model_mask);
   }
 
-<<<<<<< HEAD
-  options::Real strip_km("-no_model_strip", 
-                        "width in km of strip near boundary in which modeling is turned off",
-                        0.0);
-
-  if (strip_km.is_set()) {
-    m_log->message(2, 
-                   "* Option -no_model_strip read... setting boundary strip width to %.2f km\n",
-                   strip_km.value());
-    set_no_model_strip(*m_grid,
-                       units::convert(m_sys, strip_km, "km", "m"),
-                       m_no_model_mask);
-  } else {
-    double strip = m_config->get_double("regional.no_model_strip", "m");
-    m_log->message(2,
-                   "* Option -no_model_strip is not set... setting boundary strip width to %.2f km\n",
-                   units::convert(m_sys, strip, "m", "km"));
-    set_no_model_strip(*m_grid, strip, m_no_model_mask);
-  }
-=======
   // Finally, save the basal melt rate at the beginning of the run.
   m_bmr_stored.copy_from(m_basal_melt_rate);
->>>>>>> e2b20763
 }
 
 void IceRegionalModel::allocate_stressbalance() {
@@ -254,20 +233,10 @@
 
   // Allow re-starting from a file that does not contain u_ssa_bc and v_ssa_bc.
   // The user is probably using -regrid_file to bring in SSA B.C. data.
-<<<<<<< HEAD
   if (m_config->get_boolean("stress_balance.ssa.dirichlet_bc")) {
-    bool u_ssa_exists, v_ssa_exists;
-
-    nc.open(filename, PISM_READONLY);
-    u_ssa_exists = nc.inq_var("u_ssa_bc");
-    v_ssa_exists = nc.inq_var("v_ssa_bc");
-    nc.close();
-=======
-  if (m_config->get_boolean("ssa_dirichlet_bc")) {
     const bool
       u_ssa_exists = input_file.inq_var("u_ssa_bc"),
       v_ssa_exists = input_file.inq_var("v_ssa_bc");
->>>>>>> e2b20763
 
     if (not (u_ssa_exists and v_ssa_exists)) {
       m_ssa_dirichlet_bc_values.metadata().set_string("pism_intent", "internal");
@@ -289,15 +258,7 @@
     m_usurf_stored.metadata().set_string("pism_intent", "internal");
   }
 
-<<<<<<< HEAD
-  IceModel::initFromFile(filename);
-
-  if (m_config->get_boolean("stress_balance.ssa.dirichlet_bc")) {
-      m_ssa_dirichlet_bc_values.metadata().set_string("pism_intent", "model_state");
-  }
-=======
   IceModel::restart_2d(input_file, record);
->>>>>>> e2b20763
 
   if (zgwnm) {
     // restore pism_intent to ensure that they are saved at the end of the run
@@ -305,19 +266,8 @@
     m_usurf_stored.metadata().set_string("pism_intent", "model_state");
   }
 
-<<<<<<< HEAD
-
-void IceRegionalModel::set_vars_from_options() {
-
-  // base class reads the -bootstrap option and does the bootstrapping:
-  IceModel::set_vars_from_options();
-
-  if (m_config->get_boolean("energy.temperature_based")) {
-    throw RuntimeError("pismo does not support the 'cold' mode.");
-=======
-  if (m_config->get_boolean("ssa_dirichlet_bc")) {
+  if (m_config->get_boolean("stress_balance.ssa.dirichlet_bc")) {
     m_ssa_dirichlet_bc_values.metadata().set_string("pism_intent", "model_state");
->>>>>>> e2b20763
   }
 }
 
