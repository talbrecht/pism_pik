// Copyright (C) 2011, 2012, 2013, 2014, 2015, 2016 Constantine Khroulev
//
// This file is part of PISM.
//
// PISM is free software; you can redistribute it and/or modify it under the
// terms of the GNU General Public License as published by the Free Software
// Foundation; either version 3 of the License, or (at your option) any later
// version.
//
// PISM is distributed in the hope that it will be useful, but WITHOUT ANY
// WARRANTY; without even the implied warranty of MERCHANTABILITY or FITNESS
// FOR A PARTICULAR PURPOSE.  See the GNU General Public License for more
// details.
//
// You should have received a copy of the GNU General Public License
// along with PISM; if not, write to the Free Software
// Foundation, Inc., 51 Franklin St, Fifth Floor, Boston, MA  02110-1301  USA

#include "PISMConstantYieldStress.hh"

#include "base/util/pism_options.hh"
#include "base/util/PISMConfigInterface.hh"
#include "base/util/IceGrid.hh"
#include "base/util/MaxTimestep.hh"
#include "base/util/pism_utilities.hh"

namespace pism {

ConstantYieldStress::ConstantYieldStress(IceGrid::ConstPtr g)
  : YieldStress(g) {
  // empty
}

ConstantYieldStress::~ConstantYieldStress () {
  // empty
}

void ConstantYieldStress::init_impl() {
  m_log->message(2, "* Initializing the constant basal yield stress model...\n");

<<<<<<< HEAD
  std::string filename;
  int start = 0;
  bool boot = false;
  bool use_input_file = find_pism_input(filename, boot, start);
  double tauc = m_config->get_double("basal_yield_stress.constant.value");
  if (use_input_file) {
    if (boot) {
      m_tauc.regrid(filename, OPTIONAL, tauc);
    } else {
      m_tauc.read(filename, start);
    }
  } else {
=======
  InputOptions opts = process_input_options(m_grid->com);
  const double tauc = m_config->get_double("default_tauc");

  switch (opts.type) {
  case INIT_RESTART:
    m_basal_yield_stress.read(opts.filename, opts.record);
    break;
  case INIT_BOOTSTRAP:
    m_basal_yield_stress.regrid(opts.filename, OPTIONAL, tauc);
    break;
  case INIT_OTHER:
  default:
>>>>>>> e2b20763
    // Set the constant value.
    m_basal_yield_stress.set(tauc);
  }

  regrid("ConstantYieldStress", m_basal_yield_stress);
}

MaxTimestep ConstantYieldStress::max_timestep_impl(double t) {
  (void) t;
  return MaxTimestep();
}


void ConstantYieldStress::add_vars_to_output_impl(const std::string &/*keyword*/,
                                                  std::set<std::string> &result) {
  result.insert("tauc");
}


void ConstantYieldStress::define_variables_impl(const std::set<std::string> &vars,
                                                const PIO &nc, IO_Type nctype) {
  if (set_contains(vars, "tauc")) {
    m_basal_yield_stress.define(nc, nctype);
  }
}


void ConstantYieldStress::write_variables_impl(const std::set<std::string> &vars,
                                               const PIO &nc) {
  if (set_contains(vars, "tauc")) {
    m_basal_yield_stress.write(nc);
  }
}


void ConstantYieldStress::update_impl() {
  // empty
}

} // end of namespace pism<|MERGE_RESOLUTION|>--- conflicted
+++ resolved
@@ -38,22 +38,8 @@
 void ConstantYieldStress::init_impl() {
   m_log->message(2, "* Initializing the constant basal yield stress model...\n");
 
-<<<<<<< HEAD
-  std::string filename;
-  int start = 0;
-  bool boot = false;
-  bool use_input_file = find_pism_input(filename, boot, start);
-  double tauc = m_config->get_double("basal_yield_stress.constant.value");
-  if (use_input_file) {
-    if (boot) {
-      m_tauc.regrid(filename, OPTIONAL, tauc);
-    } else {
-      m_tauc.read(filename, start);
-    }
-  } else {
-=======
   InputOptions opts = process_input_options(m_grid->com);
-  const double tauc = m_config->get_double("default_tauc");
+  const double tauc = m_config->get_double("basal_yield_stress.constant.value");
 
   switch (opts.type) {
   case INIT_RESTART:
@@ -64,7 +50,6 @@
     break;
   case INIT_OTHER:
   default:
->>>>>>> e2b20763
     // Set the constant value.
     m_basal_yield_stress.set(tauc);
   }
