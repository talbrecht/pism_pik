--- conflicted
+++ resolved
@@ -234,25 +234,14 @@
 
   // age of ice but only if age will be computed
   if (config.get_flag("do_age")) {
-<<<<<<< HEAD
-    tau3.create(grid, "age", WITH_GHOSTS, WIDE_STENCIL);
+    age3.create(grid, "age", WITH_GHOSTS, WIDE_STENCIL);
     // PROPOSED standard_name = land_ice_age
-    tau3.set_attrs("model_state", "age of ice",
+    age3.set_attrs("model_state", "age of ice",
                    "s", "");
-    tau3.set_glaciological_units("years");
-    tau3.write_in_glaciological_units = true;
-    tau3.metadata().set_double("valid_min", 0.0);
-    grid.variables().add(tau3);
-=======
-    ierr = age3.create(grid, "age", WITH_GHOSTS, WIDE_STENCIL); CHKERRQ(ierr);
-    // PROPOSED standard_name = land_ice_age
-    ierr = age3.set_attrs("model_state", "age of ice",
-                          "s", ""); CHKERRQ(ierr);
-    ierr = age3.set_glaciological_units("years");
+    age3.set_glaciological_units("years");
     age3.write_in_glaciological_units = true;
     age3.metadata().set_double("valid_min", 0.0);
-    ierr = variables.add(age3); CHKERRQ(ierr);
->>>>>>> b831944d
+    grid.variables().add(age3);
   }
 
   // ice upper surface elevation
@@ -919,13 +908,8 @@
 void IceModel::init() {
   PetscErrorCode ierr;
 
-<<<<<<< HEAD
-=======
   grid.profiling.begin("initialization");
 
-  ierr = PetscOptionsBegin(grid.com, "", "PISM options", ""); CHKERRQ(ierr);
-
->>>>>>> b831944d
   // Build PISM with -DPISM_WAIT_FOR_GDB=1 and run with -wait_for_gdb to
   // make it wait for a connection.
 #ifdef PISM_WAIT_FOR_GDB
@@ -983,13 +967,8 @@
     MPI_Allreduce(&my_start_time, &start_time, 1, mpi_type, MPI_MAX, grid.com);
 
   }
-<<<<<<< HEAD
-=======
 
   grid.profiling.end("initialization");
-
-  return 0;
->>>>>>> b831944d
 }
 
 // FIXME: THIS IS BAD! (Provides unguarded access to IceModel's internals.)
