/* Copyright (C) 2013, 2014 PISM Authors
 *
 * This file is part of PISM.
 *
 * PISM is free software; you can redistribute it and/or modify it under the
 * terms of the GNU General Public License as published by the Free Software
 * Foundation; either version 2 of the License, or (at your option) any later
 * version.
 *
 * PISM is distributed in the hope that it will be useful, but WITHOUT ANY
 * WARRANTY; without even the implied warranty of MERCHANTABILITY or FITNESS
 * FOR A PARTICULAR PURPOSE.  See the GNU General Public License for more
 * details.
 *
 * You should have received a copy of the GNU General Public License
 * along with PISM; if not, write to the Free Software
 * Foundation, Inc., 51 Franklin St, Fifth Floor, Boston, MA  02110-1301  USA
 */

#include "PISMUnits.hh"
#include <gsl/gsl_math.h>       // GSL_NAN
#include <petscsys.h>
#include <cstdio>

#include <error_handling.hh>

#include "pism_const.hh"

namespace pism {

class ut_system_deleter {
public:
  void operator()(ut_system* p) const {
    ut_free_system(p);
  }
};

/** Initialize the unit system by reading from an XML unit
 * definition file.
 */
UnitSystem::UnitSystem(const std::string &path) {
  ut_system *tmp;

  ut_set_error_message_handler(ut_ignore);

  if (path.empty() == false) {
    tmp = ut_read_xml(path.c_str());
  } else {
    tmp = ut_read_xml(NULL);
  }

  if (tmp == NULL) {
    std::string message = std::string("ut_read_xml(") + path + ") failed";
    throw std::runtime_error(message);
  }
  ut_set_error_message_handler(ut_write_to_stderr);

  m_system = UnitSystem::Ptr(tmp, ut_system_deleter());
}

UnitSystem::Ptr UnitSystem::get() const {
  return m_system;
}

//! \brief Convert a quantity from unit1 to unit2.
/*!
 * Example: convert(1, "m/year", "m/s").
 *
 * Please avoid using in computationally-intensive code.
 */
double UnitSystem::convert(double input,
                           const std::string &spec1,
                           const std::string &spec2) const {
  UnitConverter c(Unit(*this, spec1), Unit(*this, spec2));

  return c(input);
}

Unit::Unit(const UnitSystem &system, const std::string &spec)
  : m_unit(NULL), m_system(system) {
  m_unit = ut_parse(m_system.get().get(), spec.c_str(), UT_ASCII);
  if (m_unit == NULL) {
    std::string message = "unit specification '" + spec + "' is unknown or invalid";
    throw std::runtime_error(message);
  }
  m_unit_string = spec;
}

Unit::Unit(const Unit &other)
  : m_system(other.m_system) {

  m_unit = ut_clone(other.m_unit);
  if (m_unit == NULL) {
    throw std::runtime_error("ut_clone failed");
  }

  m_system      = other.m_system;
  m_unit_string = other.m_unit_string;
}

Unit& Unit::operator=(const Unit& other) {
  if (this == &other)
    return *this;

  reset();

  m_system      = other.m_system;
  m_unit_string = other.m_unit_string;

  m_unit = ut_clone(other.m_unit);
  if (m_unit == NULL) {
    throw std::runtime_error("ut_clone failed");
  }

  return *this;
}

Unit::~Unit() {
  reset();
}

std::string Unit::format() const {
  return m_unit_string;
}

void Unit::reset() {
  ut_free(m_unit);
  m_unit = NULL;
}

ut_unit* Unit::get() const {
  return m_unit;
}

UnitSystem Unit::get_system() const {
  return m_system;
}

UnitConverter::UnitConverter() {
  m_converter = cv_get_trivial();
}

UnitConverter::UnitConverter(const Unit &u1, const Unit &u2) {
  if (ut_are_convertible(u1.get(), u2.get()) == 0) {
    std::string message = "cannot convert " + u1.format() + " to " + u2.format();
    throw RuntimeError(message);
  }

  m_converter = ut_get_converter(u1.get(), u2.get());
  if (m_converter == NULL) {
    std::string message = "cannot create a converter from " + u1.format() + " to " + u2.format();
    throw RuntimeError(message);
  }
}

bool UnitConverter::are_convertible(const Unit &u1, const Unit &u2) {
  return ut_are_convertible(u1.get(), u2.get()) != 0;
}

UnitConverter::~UnitConverter() {
  cv_free(m_converter);
  m_converter = NULL;
}

double UnitConverter::operator()(double input) const {
  return cv_convert_double(m_converter, input);
}

void UnitConverter::convert_doubles(double *data, size_t length) const {
  cv_convert_doubles(m_converter, data, length, data);
}

bool Unit::is_valid() const {
  return m_unit != NULL;
}

PetscErrorCode convert_vec(Vec v, Unit from, Unit to) {
  PetscErrorCode ierr;

<<<<<<< HEAD
  // convert an exception to an error code
  try {
    UnitConverter c(from, to);

    int data_size = 0;
    ierr = VecGetLocalSize(v, &data_size); CHKERRQ(ierr);
=======
  PetscInt data_size = 0;
  ierr = VecGetLocalSize(v, &data_size); CHKERRQ(ierr);
>>>>>>> 38b8b852

    double *data = NULL;
    ierr = VecGetArray(v, &data); CHKERRQ(ierr);
    c.convert_doubles(data, data_size);
    ierr = VecRestoreArray(v, &data); CHKERRQ(ierr);
  }
  catch (RuntimeError &e) {
    SETERRQ(PETSC_COMM_SELF, 1, e.what());
  }

  return 0;
}

PetscErrorCode convert_doubles(double *data, size_t data_size,
                               const Unit &from, const Unit &to) {
  // convert an exception to an error code
  try {
    UnitConverter c(from, to);

    c.convert_doubles(data, data_size);
  }
  catch (RuntimeError &e) {
    SETERRQ(PETSC_COMM_SELF, 1, e.what());
  }

  return 0;
}


} // end of namespace pism<|MERGE_RESOLUTION|>--- conflicted
+++ resolved
@@ -177,17 +177,12 @@
 PetscErrorCode convert_vec(Vec v, Unit from, Unit to) {
   PetscErrorCode ierr;
 
-<<<<<<< HEAD
   // convert an exception to an error code
   try {
     UnitConverter c(from, to);
 
-    int data_size = 0;
+    PetscInt data_size = 0;
     ierr = VecGetLocalSize(v, &data_size); CHKERRQ(ierr);
-=======
-  PetscInt data_size = 0;
-  ierr = VecGetLocalSize(v, &data_size); CHKERRQ(ierr);
->>>>>>> 38b8b852
 
     double *data = NULL;
     ierr = VecGetArray(v, &data); CHKERRQ(ierr);
