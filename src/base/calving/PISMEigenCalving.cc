--- conflicted
+++ resolved
@@ -328,20 +328,10 @@
       calving_rate_horizontal = m_K * eigen1 * (eigen2 - eigenCalvOffset);
       my_calving_rate_counter += 1.0;
       my_calving_rate_mean += calving_rate_horizontal;
-<<<<<<< HEAD
-      if (my_calving_rate_max < calving_rate_horizontal) {
-        i0 = i;
-        j0 = j;
-      }
-      my_calving_rate_max = std::max(my_calving_rate_max, calving_rate_horizontal);
+      my_calving_rate_max = PetscMax(my_calving_rate_max, calving_rate_horizontal);
     } else {
       calving_rate_horizontal = 0.0;
     }
-=======
-      my_calving_rate_max = PetscMax(my_calving_rate_max, calving_rate_horizontal);
-    } else calving_rate_horizontal = 0.0;
->>>>>>> b831944d
-
   }
 
 
@@ -350,34 +340,23 @@
   calving_rate_counter = GlobalSum(m_grid.com, my_calving_rate_counter);
   calving_rate_max     = GlobalMax(m_grid.com, my_calving_rate_max);
 
-  if (calving_rate_counter > 0.0)
+  if (calving_rate_counter > 0.0) {
     calving_rate_mean /= calving_rate_counter;
-  else
+  } else {
     calving_rate_mean = 0.0;
+  }
 
   double denom = calving_rate_max / m_grid.dx();
   const double epsilon = m_grid.convert(0.001 / (m_grid.dx() + m_grid.dy()), "seconds", "years");
 
   my_dt = 1.0 / (denom + epsilon);
 
-<<<<<<< HEAD
   verbPrintf(2, m_grid.com,
-             "!!!!! c_rate = %.0f m/year (dt=%.5f a) at point %d, %d with mean_c=%.0f m/year over %.0f cells \n",
+             "  eigencalving: max c_rate = %.2f m/a ... gives dt=%.5f a; mean c_rate = %.2f m/a over %d cells\n",
              m_grid.convert(calving_rate_max, "m/s", "m/year"),
              m_grid.convert(my_dt, "seconds", "years"),
-             i0, j0,
              m_grid.convert(calving_rate_mean, "m/s", "m/year"),
-             calving_rate_counter);
-=======
-  ierr = verbPrintf(2, grid.com,
-                    "  eigencalving: max c_rate = %.2f m/a ... gives dt=%.5f a; mean c_rate = %.2f m/a over %d cells\n",
-                    grid.convert(calving_rate_max, "m/s", "m/year"),
-                    grid.convert(my_dt, "seconds", "years"),
-                    grid.convert(calving_rate_mean, "m/s", "m/year"),
-                    (int)calving_rate_counter); CHKERRQ(ierr);
-
-  my_dt = PetscMax(my_dt, dt_min);
->>>>>>> b831944d
+             (int)calving_rate_counter);
 
   my_dt = std::max(my_dt, dt_min);
 }
