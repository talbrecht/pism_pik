\documentclass[titlepage,letterpaper,final]{scrartcl}

\usepackage{scrindex}           % multiple index support using the "index" package
\usepackage{index}

\input{pism-macros.tex}

\usepackage{tikz}
\usetikzlibrary{chains,arrows,shapes}

\addtolength\textheight{0.75in}
\addtolength{\oddsidemargin}{-.4in}
\addtolength{\evensidemargin}{-.4in}
\addtolength{\textwidth}{0.9in}

%% uncomment to see locations of index entries
% \proofmodetrue

% this lets us avoid the scrartcl/hyperref conflict...
\let\ifvtex\relax

\usepackage{xr}
\externaldocument[manual-]{../manual/manual}

% hyperref should be the last package we load
\usepackage[pdftex,
colorlinks=true,
plainpages=false, % only if colorlinks=true
linkcolor=blue,   % only if colorlinks=true
citecolor=blue,   % only if colorlinks=true
urlcolor=blue     % only if colorlinks=true
]{hyperref}

\pdfinfo{
  /Title (PISM climate forcing components)
  /Author (the PISM authors)
  /Subject (Setting up PISM's climate forcing)
  /Keywords (PISM ice sheet modeling climate forcing)
}

\begin{document}

\begin{titlepage}

  \begin{center}
    \vspace*{3.5cm}
    {\huge\usekomafont{title} PISM's climate forcing components}
    \vspace{0.5cm}

    {\Large The PISM Authors}
    \vspace{1cm}
  \end{center}

\setcounter{tocdepth}{3}
\small
\tableofcontents
\normalsize

\vspace{0.3in}

  \begin{center}
    \small Support by email: \PISMEMAIL.

    \medskip
    Please see the \emph{PISM User's Manual} for the full list of authors.

    \medskip
    Manual date \today.  Based on PISM \PISMREV.

    \medskip
    \PISMDOWNLOADMSG
 \end{center}

\vspace{0.3in}
\begin{quote}
  \textsl{Copyright (C) 2004--2016 The PISM Authors}
  \medskip

  \noindent \textsl{This file is part of PISM.  PISM is free software; you can redistribute it and/or modify it under the terms of the GNU General Public License as published by the Free Software Foundation; either version 3 of the License, or (at your option) any later version.  PISM is distributed in the hope that it will be useful, but WITHOUT ANY WARRANTY; without even the implied warranty of MERCHANTABILITY or FITNESS FOR A PARTICULAR PURPOSE.  See the GNU General Public License for more details.  You should have received a copy of the GNU General Public License\index{GPL (\emph{GNU Public License})} along with PISM; see \emph{\texttt{COPYING}}.  If not, write to the Free Software Foundation, Inc., 51 Franklin St, Fifth Floor, Boston, MA  02110-1301 USA}
\end{quote}
\normalsize

\end{titlepage}

\newpage


\section{Introduction}
\label{sec:intro}

PISM has a well-defined separation of climate forcing
from ice dynamics.  This manual is about the climate forcing interface.

By contrast, most options documented in the PISM User's Manual
\footnote{PDF for latest stable release at \url{http://www.pism-docs.org/wiki/lib/exe/fetch.php?media=pism_manual.pdf}.}
control the ice dynamics part.  Section \ref*{manual-sec:climate-inputs} of
the User's Manual does, however, give an overview
of PISM's surface (atmosphere) and ocean (sub-shelf) interfaces.  At
these interfaces the surface mass and energy balances are determined
and/or passed to the ice dynamics code.

\vspace{0.3in}

To get started with climate forcing usage we need to introduce some language to describe parts of PISM.  In this manual a
\emph{component} is a piece of PISM code, usually a C++ class. A combination of
components (or, in some cases, one component) makes up a ``model'' --- an
implementation of a physical/mathematical description of a system.

PISM's climate forcing code has two kinds of components.
\begin{itemize}
\item Ones that can be used as ``stand-alone'' models, such as the
  implementation of the PDD scheme (section~\ref{sec:surface-pdd}). These are
  \emph{model~components}.
\item Ones implementing ``corrections'' of various kinds, such as lapse rate
  corrections (sections~\ref{sec:surface-lapse-rate}
  and~\ref{sec:atmosphere-lapse-rates}) or ice-core derived offsets
  (sections~\ref{sec:atmosphere-delta-temp} and~\ref{sec:delta-sea-level}, for
  example). These are called \emph{modifier~components} or \emph{modifiers}.
\end{itemize}

Model~components and modifiers can be chained as shown in
Figure~\ref{fig:climate-input-data-flow}. For example,
\begin{verbatim}
-ocean constant,delta_SL -ocean_delta_SL_file delta_SL.nc
\end{verbatim}
combines the component providing constant (both in space and time) ocean
boundary conditions with a modifier that
applies scalar sea level (``SL'') offsets. This combination one of the many ocean models that
can be chosen using components as building blocks.

Section~\ref{sec:examples} gives examples of combining components to
choose models.  Before that we address how PISM handles model time
(Section~\ref{sec:model-time}).

\vspace{0.3in}

\begin{quote}
\begin{center}
\emph{Summary of the main idea in using this manual:}
\end{center}

Setting up PISM's climate interface \emph{requires} selecting one surface and one
ocean component. The surface component may use an atmosphere component also;
see Figure \ref{fig:climate-input-data-flow}. Command-line options
\texttt{-atmosphere}, \texttt{-surface} and \texttt{-ocean} each take a
comma-separated list of keywords as an argument; the first keyword \emph{has}
to correspond to a model~component, the rest can be ``modifier'' components.
Any of these options can be omitted to use the default atmosphere, surface or
ocean model~components, but one has to explicitly choose a model~component
to use a modifier. Model~components and modifiers are chained as in Figure
\ref{fig:climate-input-data-flow}.
\end{quote}

\begin{figure}
  \centering
  \includegraphics[width=5in]{data-flow.pdf}
  \caption{PISM climate input data flow.  Colored arrows match colored interfaces in
    Figure \ref*{manual-fig:climate-inputs} in the User's Manual.  An atmosphere component is only needed for some surface models.}
  \label{fig:climate-input-data-flow}
\end{figure}


\newpage
\section{Managing model time}
\label{sec:model-time}
\optsection{Managing model time}
\index{Time}

Most of PISM only needs to know how long the current time step is. The
climate forcing (reporting) code, on the other hand, uses time in a
precise manner to provide (and report) the correct values at the right
time. For example: the February mass balance should be used for 28
days (except during leap years) and not $365/12 = 30.4167$ days.




\subsection{Periodic climate data}
\label{sec:periodic-forcing}
\index{Time!periodic}

All components reading time-dependent forcing data from files can interpret
it as ``periodic''.  The length of the period (in years) is specified using
a \texttt{-..._period} option.  For example, to prescribe a periodic climate
which has the same values each year but which includes
inter-annual variations, using the \texttt{-surface given} option, set:
\begin{verbatim}
-surface given -surface_given_period 1 -surface_given_file forcing.nc
\end{verbatim}

Each component has a unique command-line option prefix for a
\texttt{-..._period} option. Please refer to corresponding sections for
allowed prefixes.

If forcing data has the period other than one year it is also
necessary to specify the ``starting time'' using the
\texttt{-..._reference_year} option.

For example, to use a 20 year long climate record as periodic climate starting
at the beginning of the model year 10, do
\begin{verbatim}
-surface given -surface_given_period 20 -surface_given_file forcing.nc \
-surface_given_reference_year 10
\end{verbatim}

Note that the reference year is given in \emph{model years}, not calendar
years.

The \variable{time} variable  in a forcing file that is to  be used as periodic
should start at $0$. (In other words, time in a file with periodic forcing data
is  \emph{time  since   the  beginning  of  a  period}.)   Please  see  section
\ref*{manual-sec:calendars}  of the User's Manual for a  discussion  of time  units  appropriate in  forcing
files.


\subsection{Using time bounds in forcing data}
\label{sec:time-bounds}
\index{Time!bounds}

PISM interprets climate forcing data as piecewise-constant in time. A forcing
file is required to contain time bounds corresponding to each record.

PISM follows the CF (Climate and Forecasting) meta-data conventions. The
\texttt{ncdump -h} output from a conforming file would look similar to:
\begin{verbatim}
netcdf forcing {
dimensions:
        time = UNLIMITED ; // (214 currently)
        nv = 2 ;
variables:
        double time(time) ;
                time:units = "seconds since 2000-1-1" ;
                time:axis = "T" ;
                time:bounds = "time_bounds" ;
                time:calendar = "gregorian" ;
                time:long_name = "time" ;
        double nv(nv) ;
        double time_bounds(time, nv) ;
\end{verbatim}

The \variable{time_bounds} variable stores the starting and the ending time for
each interval in the forcing. This variable is assumed to have the same units
as the \variable{time} variable it is associated with, which is why its arguments
are not set in this example.

Please see the
\href{http://cf-pcmdi.llnl.gov/documents/cf-conventions/1.6/cf-conventions.html#cell-boundaries}{CF
Conventions} document for details.




\clearpage\newpage
\section{Examples and corresponding options}
\label{sec:examples}

This section gives a very brief overview of some coupling options. Please see sections referenced below for more information.

\subsection{One way coupling to a climate model}
\label{sec:one-way-coupling}
\index{One-way coupling to a climate model}

One-way coupling of PISM to a climate model can be achieved by reading a NetCDF
file with time- and space-dependent climate data produced by a climate model.

There are two cases:
\begin{itemize}
\item coupling to a climate model that includes surface (firn, snow) processes
\item coupling to a climate model providing near-surface air temperature and precipitation
\end{itemize}

\subsubsection{Reading ice surface temperature and mass balance}
\label{sec:ice-surface-bc}

This is the simplest case.  It is often the preferred case, for example when
the climate model in use has high quality surface mass and energy sub-models
which are then preferred to the highly simplified (e.g.~temperature index)
surface models in PISM.

\begin{center}
  \begin{tabular}{lp{0.7\textwidth}}
    \toprule
    Variable names: & \variable{climatic_mass_balance}, \variable{ice_surface_temp} \\
    Options: & \texttt{-surface given -surface_given_file forcing.nc} \\
    See also & \ref{sec:surface-given} \\
    \bottomrule
  \end{tabular}
\end{center}

\subsubsection{Reading air temperature and precipitation}
\label{sec:air-temp-and-precip}

As mentioned above, if a climate model provides near-surface air temperature
and precipitation, these data need to be converted into top-of-the-ice
temperature and climatic mass balance.

One way to do that is by using a temperature index (PDD) model~component included in
PISM. This component has adjustable parameters; default values come
from~\cite{RitzEISMINT}.

\begin{center}
  \begin{tabular}{lp{0.7\textwidth}}
    \toprule
    Variable names: & \variable{precipitation}, \variable{air_temp} \\
    Options: & \texttt{-atmosphere given -atmosphere_given_file forcing.nc -surface~pdd} \\
    See also & \texttt{-atmosphere given}: \ref{sec:atmosphere-given},\\
    &\texttt{-surface pdd}: \ref{sec:surface-pdd} \\
    \bottomrule
  \end{tabular}
\end{center}

If melt is negligible \texttt{-surface pdd} should be replaced with \texttt{-surface simple} (see section~\ref{sec:surface-simple}).

\subsection{Using climate anomalies}
\label{sec:use-case-climate-anomalies}

Prognostic modeling experiments frequently use time- and space-dependent
air temperature and precipitation anomalies.

\begin{center}
  \begin{tabular}{lp{0.7\textwidth}}
    \toprule
    Variable names: & \variable{precipitation_anomaly}, \variable{air_temp_anomaly}\\
    Options:  & \texttt{\mbox{-atmosphere given,anomaly}
      \mbox{-atmosphere_anomaly_file anomalies.nc}
      \mbox{-surface simple}
    } \\
    See  also   &  \texttt{-atmosphere~given}: \ref{sec:atmosphere-given}, \\
    & \texttt{anomaly}: \ref{sec:atmosphere-anomaly}, \\
    & \texttt{-surface~simple}: \ref{sec:surface-simple} \\
    \bottomrule
  \end{tabular}
\end{center}

The \texttt{simple} surface model~component re-interprets precipitation as
climatic mass balance, which is useful in cases when there is no melt
(Antarctic simulations is an example).

Simulations of the Greenland ice sheet typically use \texttt{-surface~pdd} instead of \texttt{-surface~simple}.

\subsection{SeaRISE-Greenland}
\label{sec:use-case-searise-greenland}

The SeaRISE-Greenland setup uses a parameterized near-surface air temperature
\cite{Faustoetal2009} and a constant-in-time precipitation field read from an
input (\texttt{-i}) file. A temperature-index (PDD)
scheme is used to compute the climatic mass balance.

\begin{center}
  \begin{tabular}{lp{0.7\textwidth}}
    \toprule
    Variable names: & \variable{precipitation}, \variable{lat}, \variable{lon} \\
    Options: & \texttt{-atmosphere searise_greenland -surface~pdd} \\
    See also & \texttt{-atmosphere searise_greenland}: \ref{sec:atmosphere-searise-greenland},\\
    &\texttt{-surface pdd}: \ref{sec:surface-pdd} \\
    \bottomrule
  \end{tabular}
\end{center}

The air temperature parameterization is a function of latitude
(\variable{lat}), longitude (\variable{lon}) and surface elevation (dynamically
updated by PISM).

\subsection{SeaRISE-Greenland paleo-climate run}
\label{sec:use-case-searise-greenland-paleo}

The air temperature parameterization in the previous section is appropriate for
present day modeling. PISM includes some mechanisms allowing for corrections
taking into account differences between present and past climates. In
particular, one can use ice-core derived scalar air temperature offsets
\cite{JohnsenetalGRIP}, precipitation adjustments~\cite{Huybrechts02}, and sea
level offsets from SPECMAP~\cite{Imbrieetal1984}.

\begin{center}
  \begin{tabular}{lp{0.7\textwidth}}
    \toprule
    Variable names: & \variable{precipitation}, \variable{delta_T},
    \variable{delta_SL}, \variable{lat}, \variable{lon}\\
    Options: & \texttt{\mbox{-atmosphere searise_greenland,delta_T}
      \mbox{-atmosphere_delta_T_file delta_T.nc}
      \mbox{-surface pdd}
      \mbox{-ocean constant,delta_SL}
      \mbox{-ocean_delta_SL_file delta_SL.nc}
    } \\
    See also & \texttt{-atmosphere searise_greenland}:
    \ref{sec:atmosphere-searise-greenland}, \\
    & \texttt{-surface pdd}: \ref{sec:surface-pdd} \\
    & \texttt{-ocean constant}: \ref{sec:ocean-constant} \\
    & \texttt{delta_SL}: \ref{sec:delta-sea-level} \\
    \bottomrule
  \end{tabular}
\end{center}

Note that the temperature offsets are applied to \emph{air} temperatures at the
\emph{atmosphere level}. This ensures that $\Delta T$ influences the PDD
computation.

\subsection{Antarctic paleo-climate runs}
\label{sec:use-case-antarctica-paleo}

\begin{center}
  \begin{tabular}{lp{0.7\textwidth}}
    \toprule
    Variable names: & \variable{climatic_mass_balance},
    \variable{air_temp}, \variable{delta_T}, \variable{delta_SL}\\
    Options: & \texttt{\mbox{-surface given,delta_T}
      \mbox{-surface_delta_T_file delta_T.nc}
      \mbox{-ocean constant,delta_SL}
      \mbox{-ocean_delta_SL_file delta_SL.nc}} \\
    See   also    &   \texttt{-surface~given}:   \ref{sec:surface-given}, \\
    & \texttt{delta_T}: \ref{sec:surface-delta-T}, \\
    & \texttt{-ocean~constant}: \ref{sec:ocean-constant}, \\
    & \texttt{delta_SL}: \ref{sec:delta-sea-level} \\
    \bottomrule
  \end{tabular}
\end{center}

\section{Checking if forcing data is used correctly}
\label{sec:checking-forcing}

It is very important to ensure that selected forcing options produce the result you expect: we find that the ice sheet response is very sensitive to provided climate forcing, especially in short-scale simulations.

This section describes how to use PISM to inspect climate forcing.

\subsection{Visualizing climate inputs, without ice dynamics}
\label{sec:visualize-climate}
\index{Visualizing climate inputs!without ice dynamics}
\optsection{Testing climate models}

Recall that internally in PISM there is a separation of climate inputs from ice dynamics (see User's Manual, section~\ref*{manual-sec:climate-inputs}). This makes it possible to turn ``off'' the ice dynamics code to visualize the climate mass balance and temperature boundary conditions produced using a combination of options and input files. This is helpful during the process of creating PISM-readable data files, and modeling with such.

To do this, use the option \intextoption{test_climate_models} (which is equivalent to \intextoption{stress_balance none} and \intextoption{energy none}) together with PISM's reporting capabilities (\intextoption{extra_file}, \intextoption{extra_times}, \intextoption{extra_vars}).

Turning ``off'' ice dynamics saves computational time while allowing one to use the same options as in an actual modeling run. Note that \intextoption{test_climate_models} does \emph{not} disable geometry updates, so one can check if surface elevation feedbacks modeled using lapse rates (and similar) work correctly. Please use the \intextoption{no_mass} command-line option to fix ice geometry. (This may be necessary if the mass balance rate data would result in extreme ice sheet growth that is not balanced by ice flow in this setup.

\bigskip
As an example, set up an ice sheet state file and check if climate data is read in correctly:
\begin{verbatim}
$ mpiexec -n 2 pisms -eisII A -y 1000 -o state.nc
$ pismr -i state.nc -surface given -extra_times 0.0:0.1:2.5 \
          -extra_file movie.nc -extra_vars climatic_mass_balance,ice_surface_temp \
          -ys 0 -ye 2.5
\end{verbatim}
Using \texttt{pisms} merely generates demonstration climate data, using
EISMINT II choices~\cite{EISMINT00}.  The next run extracts the
surface mass balance \variable{climatic_mass_balance} and surface temperature \variable{ice_surface_temp} from \texttt{state.nc}.
It then does nothing interesting, exactly because a constant climate
is used.  Viewing \texttt{movie.nc} we see these same values as from \texttt{state.nc},
in variables \variable{climatic_mass_balance}, \variable{ice_surface_temp}, reported back to us as the time- and space-dependent
climate at times \texttt{ys:dt:ye}.  It is a boring ``movie.''

A more interesting example uses a
positive degree-day scheme (section~\ref{sec:surface-pdd}). The positive
degree-day scheme uses a variable called \variable{precipitation}, and a
calculation of melting, to get the surface mass balance
\variable{climatic_mass_balance}.

Assuming that \texttt{g20km_pre100.nc} was created as described in the User's Manual, section~\ref*{manual-sec:start}, running
\begin{verbatim}
$ pismr -test_climate_models -no_mass -i g20km_pre100.nc \
        -atmosphere searise_greenland -surface pdd \
        -ys 0 -ye 1 -extra_times 0:1week:1 \
        -extra_file foo.nc \
        -extra_vars climatic_mass_balance,ice_surface_temp,air_temp_snapshot,precipitation
\end{verbatim}
%$ - match dollar signs to make emacs happy
produces \texttt{foo.nc}. Viewing in with \texttt{ncview} shows an annual cycle in the variable \variable{air_temp} and a noticeable decrease in the surface mass balance during summer months (see variable \variable{climatic_mass_balance}). Note that \variable{ice_surface_temp} is constant in time: this is the temperature \emph{at the ice surface but below firn} and it does not include seasonal variations~\cite{Hock05}.


\subsection{Low-resolution test runs}
\label{sec:low-resolution-test-runs}
\index{Visualizing climate inputs!using a low-resolution run}

Sometimes a run like the one above is still too costly. In this case it might be helpful to replace it with a similar run on a coarser grid, with or without the \intextoption{test_climate_models} option. (Testing climate inputs usually means checking if the timing of modeled events is right, and high spatial resolution is not essential.)

The command
\begin{verbatim}
$ pismr -i g20km_pre100.nc -bootstrap -Mx 51 -My 101 -Mz 11 \
        -atmosphere searise_greenland \
        -surface pdd -ys 0 -ye 2.5 \
        -extra_file foo.nc -extra_times 0:0.1:2.5 \
        -extra_vars climatic_mass_balance,air_temp_snapshot,smelt,srunoff,saccum
        -ts_file ts.nc -ts_times 0:0.1:2.5 \
        -o bar.nc
\end{verbatim}
%$ - match dollar signs to make emacs happy
will produce \texttt{foo.nc} containing a ``movie'' very similar to the one created by the previous run, but including the full influence of ice dynamics.

In addition to \texttt{foo.nc}, the latter command will produce \texttt{ts.nc} containing scalar time-series. The variable \texttt{surface_ice_flux} (the \emph{total over the ice-covered area} of the surface mass flux) can be used to detect if climate forcing is applied at the right time.

\subsubsection{Visualizing the climate inputs in the Greenland case}
\label{sec:pdd-series}

Assuming that \texttt{g20km_pre100.nc} was produced by the run described in section
\ref{manual-sec:start}), one can run the following to check if the PDD
model in PISM (see section \ref{sec:surface-pdd}) is ``reasonable'':
\begin{verbatim}
$ pismr -i g20km_pre100.nc -atmosphere searise_greenland,paleo_precip \
          -surface pdd -atmosphere_paleo_precip_file pism_dT.nc \
          -extra_times 0:1week:3 -ys 0 -ye 3 \
          -extra_file pddmovie.nc -o_order zyx \
          -extra_vars climatic_mass_balance,air_temp_snapshot
\end{verbatim}
%$ - match dollar signs to make emacs happy
This produces the file \texttt{pddmovie.nc} with several variables: \texttt{climatic_mass_balance}
(instantaneous net accumulation (ablation) rate), \texttt{air_temp_snapshot}
(instantaneous near-surface air temperature), \texttt{precipitation} (mean annual
ice-equivalent precipitation rate) and some others.

The variable \texttt{precipitation} does not evolve over time because
it is part of the SeaRISE-Greenland data and is read in from the input file.

The other two variables were used to create figure \ref{fig:pddseries}, which
shows the time-series of the accumulation rate (top graph) and the air
temperature (bottom graph)  with the map view of the surface elevation on the left.

Here are two things to notice:
\begin{enumerate}
\item The summer peak day is in the right place.  The default for this value is
  July 15 (day $196$, at approximately $196/365 \simeq 0.54$ year).  (If it is
  important, the peak day can be changed using the \texttt{snow_temp_july_day}
  configuration parameter).

\item Lows of the surface mass balance rate \texttt{climatic_mass_balance} correspond to
  positive degree-days in the given period, because of highs of the air
  temperature.  Recall the air temperature graph does
  not show random daily variations.  Even though it has the maximum of about $266$
  Kelvin, the parameterized instantaneous air temperature can be above freezing.
  A positive value for positive degree-days is expected \cite{CalovGreve05}.
\end{enumerate}

\begin{figure}[ht]
  \centering
  \includegraphics[width=5in]{pdd-movie}
  \caption{Time series of the surface mass balance rate and near-surface air temperature.}
  \label{fig:pddseries}
\end{figure}

\bigskip
We can also test the surface temperature forcing code with the following command.
\begin{verbatim}
$ pismr -i g20km_pre100.nc -surface simple \
          -atmosphere searise_greenland,delta_T \
          -atmosphere_delta_T_file pism_dT.nc \
          -extra_times 100 -ys -125e3 -ye 0 \
          -extra_vars ice_surface_temp \
          -extra_file dT_movie.nc -o_order zyx \
          -test_climate_models -no_mass
\end{verbatim}
%$ - match dollar signs to make emacs happy
The output \texttt{dT_movie.nc} and \texttt{pism_dT.nc} were used to create figure \ref{fig:artm-timeseries}.

This figure shows the GRIP temperature offsets and the time-series of the temperature at the ice surface at a point in southern Greenland (bottom graph), confirming that the temperature offsets are used correctly.

\begin{figure}[ht]
  \centering
  \includegraphics[width=5in]{dT-movie}
  \caption{Time series of the surface temperature compared to GRIP temperature offsets}
  \label{fig:artm-timeseries}
\end{figure}


\clearpage\newpage
\newcommand{\surface}{Surface components (\texttt{-surface}; default: \texttt{given})}
\section{Surface mass and energy process model~components}
\label{sec:surface}

\subsection{The ``invisible'' model}
\label{sec:surface-simple}

\begin{center}
  \begin{tabular}{rp{0.5\linewidth}}
    \toprule
    Command-line option: & \texttt{-surface~simple} \index[options]{SA@\surface!\texttt{simple}}\\
    NetCDF variables: & none \\
    C++ class: & \class{PSSimple}\\
    \bottomrule
  \end{tabular}
\end{center}

This is the simplest ``surface model'' available in PISM, enabled using
\texttt{-surface~simple}. Its job is to re-interpret precipitation as climatic
mass balance, and to re-interprets mean annual near-surface (2m) air
temperature as the temperature of the ice at the depth at which firn processes
cease to change the temperature of the ice. (I.e.~the temperature \emph{below}
the firn.) This implies that there is no melt. Though primitive, this model~component may
be desired in cold environments (e.g.~East Antarctic ice sheet) in which melt
is negligible and heat from firn processes is ignored.

\subsection{Reading top-surface boundary conditions from a file}
\label{sec:surface-given}
\optsection{SA@\surface!\texttt{given}}
\index{One-way coupling to a climate model}

\begin{center}
  \begin{tabular}{rp{0.5\linewidth}}
    \toprule
    Command-line option: & \texttt{-surface~given}
    \index[options]{SA@\surface!\texttt{given}}\\
    NetCDF variables: & \variable{ice_surface_temp}, \\
    &\variable{climatic_mass_balance} [kg/m$^2$/s]\\
    C++ class: & \class{PSGivenClimate}\\
    \bottomrule
  \end{tabular}
\end{center}

\begin{center}
  \bf This is the default choice.
\end{center}

This model~component was created to force PISM with sampled (possibly periodic)
climate data by reading ice upper surface boundary conditions from a file.
These fields are provided directly to the ice dynamics code (see User's
Manual, table~\ref*{manual-tab:ice-dynamics-bc}).

PISM will stop if variables \variable{ice_surface_temp} (ice temperature at the
ice surface but below firn) and \variable{climatic_mass_balance} (top surface
mass flux into the ice) are not present in the input file.

Command-line options:
\begin{itemize}
\item \fileopt{surface_given_file} prescribes an input file
\item \txtopt{surface_given_period}{\emph{years}} makes PISM interpret data in
\texttt{-surface_given_file} as periodic. See section~\ref{sec:periodic-forcing}.
\item \intextoption{surface_given_reference_year} sets the reference model year;
  see section~\ref{sec:periodic-forcing}.
\end{itemize}

A file \texttt{foo.nc} used with \texttt{-surface given -surface_given_file
  foo.nc} should contain several records. If this file contains one record
(i.e. fields corresponding to one time value only), provided forcing data is
interpreted as time-independent. The \variable{time} variable should describe
what model time these records correspond to; see section~\ref{sec:model-time}
for details.

For example, to use monthly records and period of 1 year, create a file (say,
``\texttt{foo.nc}'') with 12 records. The \variable{time} variable may contain
0, 1, 2, 3, \dots, 11 and have the units of ``month'' (you can use other units,
too). Then, run
\begin{verbatim}
$ pismr -surface given -surface_given_file foo.nc -surface_given_period 1
\end{verbatim}
%$ - match dollar signs to make emacs happy

\noindent Notes:
\begin{itemize}
\item This surface model \emph{ignores} the atmosphere model selection made
  using the \texttt{-atmosphere} option.
\item PISM can handle files with virtually any number of records: it will
  read and store in memory at most \config{climate_forcing_buffer_size} records
  at any given time (default: 60, or 5 years' worth of monthly fields).
\item when preparing a file for use with this model, it is best to use the
  \texttt{t,x,y} variable storage order: files using this order can be read in
  faster than ones using the \texttt{t,y,x} order, for reasons explained in the
  User's Manual, section~\ref*{manual-sec:pism-io-performance}.

  To change the storage order in a NetCDF file, use \texttt{ncpdq}:
\begin{verbatim}
$ ncpdq -a t,x,y input.nc output.nc
\end{verbatim}
%$ - match dollar signs to make emacs happy
  will copy data from \texttt{input.nc} into \texttt{output.nc}, changing the
  storage order to \texttt{t,x,y} at the same time.
\end{itemize}

\subsection{Elevation-dependent temperature and mass balance}
\label{sec:surface-elevation}
\optsection{SA@\surface!\texttt{elevation}}

\newcommand{\var}[2]{ {#1}_{\text{#2}} }
\newcommand{\h}[1]{ \var{h}{#1} }
\newcommand{\T}[1]{ \var{T}{#1} }
\newcommand{\m}[1]{ \var{m}{#1} }
\newcommand{\ms}[1]{ \var{m^{*}}{#1} }
\newcommand{\diff}[2]{ \frac{\mathrm{d}#1}{\mathrm{d}#2} }

\begin{center}
  \begin{tabular}{rp{0.5\linewidth}}
    \toprule
    Command-line option: & \texttt{-surface~elevation} \index[options]{SA@\surface!\texttt{elevation}} \\
    NetCDF variables: & none\\
    C++ class: & \class{PSElevation} \\
    \bottomrule
  \end{tabular}
\end{center}

This surface model~component parameterizes the ice surface temperature $T_{h}$ =
\variable{ice_surface_temp} and the mass balance $m$ =
\variable{climatic_mass_balance} as \emph{piecewise-linear} functions of
surface elevation $h$.

The option \txtopt{ice_surface_temp}{\emph{list of 4 numbers}} determines the surface temperature using the 4 parameters $\T{min}$, $\T{max}$, $\h{min}$, $\h{max}$. Let
\begin{equation}
  \diff{T}{h} = (\T{max} - \T{min}) / (\h{max} - \h{min})
\end{equation}
be the temperature gradient. Then
\begin{equation}
  T(x,y) =
  \begin{cases}
    \T{min}, & h(x,y) \le \h{min}, \\
    \T{min} + \diff{T}{h} \, (h(x,y) - \h{min}), & \h{min} < h(x,y) < \h{max}, \\
    \T{max}, & \h{max} \le h(x,y).
  \end{cases}
\end{equation}

The option \txtopt{climatic_mass_balance}{\emph{list of 5 numbers}} determines the surface mass balance using the 5 parameters $\m{min}$, $\m{max}$, $\h{min}$, $\h{ELA}$, $\h{max}$. Let
\begin{equation}
  \diff{\m{abl}}{h} = -\m{min} / (\h{max} - \h{min})
\end{equation}
and
\begin{equation}
\diff{\m{acl}}{h} = \m{max} / (\h{max} - \h{min})
\end{equation}
be the mass balance gradient in the ablation and in the accumulation area, respectively.  Then
\begin{equation}
  m(x,y) =
  \begin{cases}
   \m{min}, & h(x,y) \le \h{min}, \\
   \diff{\m{abl}}{h} \, (h(x,y) - h_{\text{ELA}}), &  \h{min} < h(x,y) < \h{max}, \\
   \diff{\m{acl}}{h} \, (h(x,y) - h_{\text{ELA}}), & \h{min} < h(x,y) < \h{max}, \\
   \m{max}, & \h{max} \le h(x,y).
 \end{cases}
\end{equation}

The option \txtopt{climatic_mass_balance_limits}{\emph{list of 2 numbers}} limits the mass balance below $\h{min}$ to $\ms{min}$ and above $\h{max}$ to $\ms{max}$, thus
\begin{equation}
  m(x,y) =
  \begin{cases}
    m^{*}_{\text{min}}, & h(x,y) \le \h{min}, \\
    \diff{\m{abl}}{h} \, (h(x,y) - h_{\text{ELA}}), & \h{min} < h(x,y) < \h{max}, \\
    \diff{\m{acl}}{h} \, (h(x,y) - h_{\text{ELA}}), & \h{min} < h(x,y) < \h{max}, \\
    m^{*}_{\text{max}}, & \h{max} \le h(x,y).
  \end{cases}
\end{equation}

Note: this surface model \emph{ignores} the atmosphere model selection made using the \texttt{-atmosphere} option.

\subsection{Temperature-index (positive degree-day) scheme}
\label{sec:surface-pdd}
\optsection{SA@\surface!\texttt{pdd}}
\index{temperature-index surface processes model}
\index{positive degree day surface processes model}
\index{PDD (positive degree day model)}

\begin{center}
  \begin{tabular}{rp{0.5\linewidth}}
    \toprule
    Command-line option: & \texttt{-surface~pdd} \index[options]{SA@\surface!\texttt{pdd}} \\
    NetCDF variables: & \variable{air_temp_sd}, \variable{snow_depth} \\
    C++ class: & \class{PSTemperatureIndex}\\
    \bottomrule
  \end{tabular}
\end{center}

\newcommand{\PDD}{\ensuremath{\text{PDD}}}
\newcommand{\Hs}{\ensuremath{H_{\text{snow}}}}
\newcommand{\Ms}{\ensuremath{\text{Melt}_{\text{snow}}}}
\newcommand{\Mi}{\ensuremath{\text{Melt}_{\text{ice}}}}
\begin{figure}
  \centering
  \begin{tikzpicture}[ auto, thick, font=\small, node distance=3mm,
    block/.style={rectangle, rounded corners, draw, fill=gray!5, text width=2in, text centered,
      minimum width=2in, minimum height=1cm},
    big block/.style={block, text width=3in},
    decision/.style={diamond, draw, fill=gray!5},
    line/.style={draw, -latex'},
    start chain=1 going below, every node/.style={on chain},
    every join/.style={-latex'},
    ]

    \node [big block] {Compute snow accumulation \mbox{``Accumulation''}, discarding rain};
    \node [big block, join] {Compute the number of \mbox{positive} degree days (\PDD) };
    \node [big block, join] {Update snow depth \mbox{$\Hs \gets \Hs + \text{Accumulation}$}};
    \node [big block, join] {Compute maximum possible snow melt \mbox{$\Ms^{\text{max}} := \PDD\times F_{s}$}};
    \node (melt all snow) [decision, join] {$\Ms^{\text{max}} > \Hs?$};

    \begin{scope}[start branch=yes, node distance=4em]
      \node (ice melt case) [block, on chain=going right] {\mbox{Melt all available snow:} $\Ms := \Hs$};
    \end{scope}
    \begin{scope}[start branch=no, node distance=4em]
      \node (no ice melt case) [block, on chain=going left] {Melt some of the snow: \mbox{$\Ms := \Ms^{\text{max}}$}};
    \end{scope}

    \node (excess pdds) [big block] {$\PDD_{\text{excess}} := \PDD - \Ms / F_{s}$};
    \node [big block, join] {Melt some ice: \mbox{$\Mi := \PDD_{\text{excess}} \times F_{i}$}};
    \node (refreeze ice) [decision, join] {Refreeze melted ice?};

    \begin{scope}[start branch=yes, node distance=4em]
      \node (refreeze both) [block, on chain=going right] {Refreeze is \mbox{$(\Ms + \Mi) \times \theta_{\text{refreeze}}$}};
    \end{scope}

    \begin{scope}[start branch=no, node distance=4em]
      \node (refreeze snow) [block, on chain=going left] {Refreeze is $\Ms \times \theta_{\text{refreeze}}$};
    \end{scope}

    \node (runoff) [big block] {$\text{Runoff} := \Ms + \Mi - \text{Refreeze}$};
    \node [big block, join] {Compute surface mass balance: $\text{SMB} := \text{Accumulation} - \text{Runoff}$};
    \node [big block, join] {Update snow depth: $\Hs \gets \Hs - \Ms$};
    % special edges:
    \path[line] (melt all snow) -- node {Yes} (ice melt case);
    \path[line] (melt all snow) -- node {No}  (no ice melt case);
    \path[line] (ice melt case) |- (excess pdds);
    \path[line] (no ice melt case) |- (excess pdds);
    \path[line] (refreeze ice) -- node {Yes} (refreeze both);
    \path[line] (refreeze ice) -- node {No}  (refreeze snow);
    \path[line] (refreeze both) |- (runoff);
    \path[line] (refreeze snow) |- (runoff);
  \end{tikzpicture}
  \caption{PISM's positive degree day model. $F_s$ and $F_i$ are PDD
    factors for snow and ice, respectively; $\theta_{\text{refreeze}}$
    is the refreeze fraction.}
  \label{fig:pdd-model}
\end{figure}

The default PDD model used by PISM, turned on by option
\texttt{-surface pdd}, is based on~\cite{CalovGreve05} and
EISMINT-Greenland intercomparison (see~\cite{RitzEISMINT}).

Our model computes the solid (snow) precipitation rate using the air
temperature threshold with a linear transition. All precipitation
during periods with air temperatures above
\config{air_temp_all_precip_as_rain} (default of $2^\circ C$) is
interpreted as rain; all precipitation during periods with air
temperatures below \config{air_temp_all_precip_as_snow} (default of
$0^\circ C$) is interpreted as snow.

For long-term simulations, a PDD model generally uses an idealized
seasonal temperature cycle. ``White noise'' is added to this cycle to simulate
additional daily variability associated to the vagaries of weather. This
additional random variation is quite significant, as the seasonal cycle may
never reach the melting point but that point may be reached with some
probability, in the presence of the daily variability, and thus melt may occur.
Concretely, a normally-distributed, mean zero random temperature increment is
added to the seasonal cycle. There is no assumed spatial correlation of daily
variability. The standard deviation of the daily variability is controlled by
command-line options:

\begin{itemize}
\item \fileopt{pdd_sd_file}, which prescribes an input file.
\item \txtopt{pdd_sd_period}{\emph{years}}, which interprets its data
  as periodic; see section~\ref{sec:periodic-forcing}.
\item \intextoption{pdd_sd_reference_year}, which sets the reference model year;
  see section~\ref{sec:periodic-forcing}.
\end{itemize}

A file \texttt{foo.nc} used with \texttt{-surface pdd -pdd_sd_file foo.nc}
should contain standard deviation of near-surface air temperature in variable
\variable{air_temp_sd}, and the corresponding time coordinate in variable
\variable{time}. If \texttt{-pdd_sd_file} is not set, PISM uses a constant
value for standard deviation, which is set by the \texttt{pdd_std_dev}
configuration parameter. The default value is $5.0$ degrees \cite{RitzEISMINT}.
However, this approach is not recommended as it induces significant errors in
modeled surface mass balance in both ice-covered and ice-free regions
\cite{RogozhinaRau2014, Seguinot2013}.

Over ice-covered grid cells, daily variability can also be parameterized as a linear function of near-surface air temperature $\sigma = a*T + b$ using the \config{pdd_std_dev_use_param} configuration flag, and the corresponding parameters \config{pdd_std_dev_param_a} and \config{pdd_std_dev_param_b}. This parametrization replaces prescribed standard deviation values over glacierized grid cells as defined by the \variable{mask} variable (see \config{mask_icefree_thickness_standard}). Default values for the slope $a$ and intercept $b$ were derived from the ERA-40 reanalysis over the Greenland ice sheet \cite{SeguinotRogozhina2014}.

The number of positive degree days is computed as the magnitude of the
temperature excursion above $0\!\phantom{|}^\circ \text{C}$ multiplied by the
duration (in days) when it is above zero.

In PISM there are two methods for computing the number of positive degree days.
The first computes only the expected value, by the method described in
\cite{CalovGreve05}. This is the default when a PDD is chosen (i.e.~option
\texttt{-surface~pdd}). The second is a Monte Carlo simulation of the white
noise itself, chosen by adding the option \intextoption{pdd_rand}. This Monte
Carlo simulation adds the same daily variation at every point, though the
seasonal cycle is (generally) location dependent. If repeatable randomness is
desired use \intextoption{pdd_rand_repeatable} instead of \texttt{-pdd_rand}.

By default, the computation summarized in Figure \ref{fig:pdd-model}
is performed every week. (This frequency is controlled by the
\config{pdd_max_evals_per_year} parameter.) To compute mass balance
during each week-long time-step, PISM keeps track of the current snow
depth (using units of ice-equivalent thickness). This is necessary to
determine if melt should be computed using the degree day factor for
snow (\config{pdd_factor_snow}) or the corresponding factor for ice
(\config{pdd_factor_ice}).

A fraction of the melt controlled by the configuration parameter
\config{pdd_refreeze} ($\theta_{\text{refreeze}}$ in Figure
\ref{fig:pdd-model}, default: $0.6$) refreezes. The user can select
whether melted ice should be allowed to refreeze using the
\config{pdd_refreeze_ice_melt} configuration flag.

Since PISM does not have a principled firn model, the snow depth is
set to zero at the beginning of the balance year. See
\config{pdd_balance_year_start_day}. Default is $274$, corresponding
to October 1$^{\text{st}}$.

Our PDD implementation is meant to be used with an atmosphere model
implementing a cosine yearly cycle such as \texttt{searise_greenland} (section
\ref{sec:atmosphere-searise-greenland}), but it is not restricted to
parameterizations like these.

This code also implements latitude- and mean July temperature dependent ice and snow
factors using formulas (6) and (7) in~\cite{Faustoetal2009}; set
\intextoption{pdd_fausto} to enable. The default standard deviation of the
daily variability (\intextoption{pdd_std_dev} option) is 2.53 degrees under the
\intextoption{pdd_fausto} option~\cite{Faustoetal2009}. See also configuration
parameters with the \texttt{pdd_fausto} prefix.

Note that when used with periodic climate data (air temperature and
precipitation) that is read from a file (see section
\ref{sec:atmosphere-given}), use of \texttt{-timestep_hit_multiplies
  X} is recommended. (Here \texttt{X} is the length of the climate
data period in years.)

\subsection{PIK}
\label{sec:surface-pik}

\begin{center}
  \begin{tabular}{rp{0.5\linewidth}}
    \toprule
    Command-line option: & \texttt{-surface~pik} \index[options]{SA@\surface!\texttt{pik}} \\
    NetCDF variables: & \variable{climatic_mass_balance} [kg/m$^2$/s],\\
    &\variable{lat} (latitude), [degrees north]\\
    C++ class: & \class{PSConstantPIK}\\
    \bottomrule
  \end{tabular}
\end{center}

This surface model~component implements the setup used in~\cite{Martinetal2011}. The
\variable{climatic_mass_balance} is read from an input (\texttt{-i}) file; the ice surface temperature is computed as a function of
latitude (variable \variable{lat}) and surface elevation (dynamically updated
by PISM). See equation~(1) in~\cite{Martinetal2011}.

\newcommand{\surfacemods}{Surface modifiers}
\subsection{Modifier: Scalar temperature offsets}
\label{sec:surface-delta-T}
\optsection{SB@\surfacemods!\texttt{delta_T}}

\begin{center}
  \begin{tabular}{rp{0.5\linewidth}}
    \toprule
    Command-line option: & \texttt{-surface~...,delta_T} \index[options]{SB@\surfacemods!\texttt{delta_T}} \\
    NetCDF variables: & \variable{delta_T} \\
    C++ class: & \class{PS_delta_T}\\
    \bottomrule
  \end{tabular}
\end{center}

Command-line options:
\begin{itemize}
\item \fileopt{surface_delta_T_file} sets the name of the
file PISM will read \variable{delta_T} from.
\item \txtopt{surface_delta_T_period}{\emph{years}} sets the period of the
  forcing data (section~\ref{sec:periodic-forcing})
\item \intextoption{surface_delta_T_reference_year} sets the reference year (section~\ref{sec:periodic-forcing}).
\end{itemize}

The time-dependent scalar offsets \variable{delta_T} are added to
\variable{ice_surface_temp} computed by a surface model.

Please make sure that \variable{delta_T} has the units of
``\texttt{Kelvin}''.

This modifier is identical to the corresponding atmosphere modifier, but
applies offsets at a different stage in the computation of top-surface boundary
conditions needed by the ice dynamics core.

\subsection{Modifier: Lapse rate corrections}
\label{sec:surface-lapse-rate}
\optsection{SB@\surfacemods!\texttt{lapse_rate}}

\begin{center}
  \begin{tabular}{rp{0.5\linewidth}}
    \toprule
    Command-line option: & \texttt{-surface~...,lapse_rate} \index[options]{SB@\surfacemods!\texttt{lapse_rate}} \\
    NetCDF variables: & \variable{surface_altitude} (CF standard name), \\
    C++ class: & \class{PSLapseRates}\\
    \bottomrule
  \end{tabular}
\end{center}

The \texttt{lapse_rate} modifier allows correcting ice-surface temperature and
surface mass balance using elevation lapse rates. It uses the following
options.

\begin{itemize}
\item \intextoption{temp_lapse_rate} gives the temperature lapse rate, in
  $K/km$. Note that we use the following definition of the temperature lapse
  rate:
  \begin{displaymath}
    \gamma = -\frac{dT}{dz}.
  \end{displaymath}
\item \intextoption{smb_lapse_rate} gives the surface mass balance lapse rate,
  in $m/year/km$. Here, $\gamma=-\frac{dM}{dz}$.
\item \fileopt{surface_lapse_rate_file} specifies the file containing the reference
  surface elevation field (standard name: \variable{surface_altitude}). This file
  can contain several surface elevation records to use lapse rate corrections
  relative to time-dependent surface. If one record is provided, the reference
  surface elevation is assumed to be time-independent.
\item \intextoption{surface_lapse_rate_period} gives the period, in model years, to
  use when interpreting data in the file given with
  \texttt{-surface_given_file},
\item \intextoption{surface_lapse_rate_reference_year} takes the time $T$ in model
  years. The record for $t$ years in \texttt{-surface_given_file} is
  interpreted as corresponding to $t$ years since $T$.
\end{itemize}

\subsection{Modifier: Surface mass flux adjustment}
\label{sec:smb-adjustment}
\optsection{SB@\surfacemods!\texttt{forcing}}

\begin{center}
  \begin{tabular}{rp{0.5\linewidth}}
    \toprule
    Command-line option: & \texttt{-surface~...,forcing} \index[options]{SB@\surfacemods!\texttt{forcing}} \\
    NetCDF variables: & \variable{thk} (ice thickness), \variable{ftt_mask} (mask of zeros and ones; 1 where surface mass flux is adjusted and 0 elsewhere) \\
    C++ class: & \class{PSForceThickness}\\
    \bottomrule
  \end{tabular}
\end{center}

The \texttt{forcing} modifier implements a surface mass balance adjustment
mechanism which forces the thickness of grounded ice to a target thickness distribution at the
end of the run. The idea behind this mechanism is that spinup of ice sheet
models frequently requires the surface elevation to come close to measured
values at the end of a run. A simpler alternative to accomplish this, namely
option \texttt{-no_mass}, represents an unmodeled, frequently large,
violation of the mass continuity equation.

In more detail, let $H_{\text{tar}}$ be the target thickness. Let $H$ be the
time-dependent model thickness. The surface model~component described
here produces the term $M$ in the mass continuity equation:
\begin{displaymath}
\frac{\partial H}{\partial t} = M - S - \nabla\cdot \mathbf{q}.
\end{displaymath}
(Other details of this equation do not concern us here.) The
\texttt{forcing} modifier causes $M$ to be adjusted by a multiple of
the difference between the target thickness and the current thickness,
\begin{displaymath}
\Delta M = \alpha (H_{\text{tar}} - H)
\end{displaymath}
where $\alpha>0$. We are adding mass ($\Delta M>0$) where $H_{\text{tar}} > H$
and ablating where $H_{\text{tar}} < H$.

Option \fileopt{force_to_thickness_file} identifies the file containing the target ice
thickness field \texttt{thk} and the mask \texttt{ftt_mask}. A basic run modifying surface model \texttt{given} would look like
\begin{verbatim}
$ pismr -i foo.nc -surface given,forcing -force_to_thickness_file bar.nc
\end{verbatim}
%$ - match dollar signs to make emacs happy

In this case \texttt{foo.nc} contains fields \variable{climatic_mass_balance} and \variable{ice_surface_temp}, as normal for \texttt{-surface~given}, and \texttt{bar.nc} contains fields
\variable{thk} which will serve as the target thickness and \variable{ftt_mask} which defines the map plane area where this adjustment is applied. Option
\intextoption{force_to_thickness_alpha} adjusts the value of $\alpha$, which has a
default value specified in the \emph{Source Code Browser}
\url{\PISMBROWSERURL}.

In addition to this one can specify a multiplicative factor $C$ used in areas where the target thickness field has less than \intextoption{force_to_thickness_ice_free_thickness_threshold} meters of ice; $\alpha_{\text{ice free}} = C \times \alpha$. Use the \intextoption{force_to_thickness_ice_free_alpha_factor} option to set $C$.

\subsection{Modifier: Anomalies}
\label{sec:surface-anomaly}
\optsection{SB@\surfacemods!\texttt{anomaly}}

\begin{center}
  \begin{tabular}{rp{0.5\linewidth}}
    \toprule
    Command-line option: & \texttt{-surface~...,anomaly} \index[options]{SB@\surfacemods!\texttt{anomaly}} \\
    NetCDF variables: & \variable{ice_surface_temp_anomaly}, \\
    &\variable{climatic_mass_balance_anomaly} \mbox{[kg/m$^2$/s]}\\
    C++ class: & \class{PSAnomaly}\\
    \bottomrule
  \end{tabular}
\end{center}

This modifier implements a spatially-variable version of \texttt{-surface
  ...,delta_T} which also applies time-dependent climatic mass balance anomalies.

It takes the following options:
\begin{itemize}
\item \fileopt{surface_anomaly_file} specifies a file containing variables
  \variable{ice_surface_temp_anomaly} and
  \variable{climatic_mass_balance_anomaly}.
\item \txtopt{surface_anomaly_period}{years} specifies the period of the
  forcing data, in model years; section~\ref{sec:periodic-forcing}
\item \intextoption{surface_anomaly_reference_year} specifies the reference
  year; section~\ref{sec:periodic-forcing}.
\end{itemize}

See also to \texttt{-atmosphere~...,anomaly}
(section~\ref{sec:atmosphere-anomaly}), which is similar, but applies anomalies
at the atmosphere level.

\subsection{Modifier: Caching}
\label{sec:surface-cache}
\optsection{SB@\surfacemods!\texttt{cache}}

\begin{center}
  \begin{tabular}{rp{0.5\linewidth}}
    \toprule
    Command-line option: & \texttt{-surface~...,cache} \index[options]{SB@\surfacemods!\texttt{cache}} \\
    C++ class: & \class{PSCache}\\
    \bottomrule
  \end{tabular}
\end{center}

This modifier skips surface model updates, so that a surface model is
called no more than every \texttt{-surface_cache_update_interval}
years. A time-step of $1$ year is used every time a surface model is
updated.

This is useful in cases when inter-annual climate variability is
important, but one year differs little from the next. (Coarse-grid
paleo-climate runs, for example.)

It takes the following options:
\begin{itemize}
\item \txtopt{surface_cache_update_interval}{\emph{years}} Specifies the
  minimum interval between updates. PISM may take longer time-steps if
  the adaptive scheme allows it, though.
\end{itemize}

See also section \ref{sec:ocean-cache}.

\clearpage\newpage

\newcommand{\atmosphere}{Atmosphere components (\texttt{-atmosphere};
  default: \texttt{given})}
\section{Atmosphere model~components}
\label{sec:atmosphere}

\subsection{Reading atmosphere boundary conditions from a file}
\label{sec:atmosphere-given}
\optsection{\atmosphere!\texttt{given}}
\index{One-way coupling to a climate model}

\begin{center}
  \begin{tabular}{rp{0.5\linewidth}}
    \toprule
    Command-line option: & \texttt{-atmosphere~given} \index[options]{\atmosphere!\texttt{given}} \\
    NetCDF variables: & \variable{air_temp}, \\
    &\variable{precipitation} [m/s ice equivalent]\\
    C++ class: & \class{PAGivenClimate}\\
    \bottomrule
  \end{tabular}
\end{center}

\begin{center}
  \bf This is the default choice.
\end{center}

Command-line options:
\begin{itemize}
\item \fileopt{atmosphere_given_file} prescribes an input file
\item \txtopt{atmosphere_given_period}{\emph{years}} makes PISM interpret data in
\texttt{-atmosphere_given_file} as periodic. See section~\ref{sec:periodic-forcing}.
\item \intextoption{atmosphere_given_reference_year} sets the reference model year;
  see section~\ref{sec:periodic-forcing}.
\end{itemize}

A file \texttt{foo.nc} used with \texttt{-atmosphere given -atmosphere_given_file foo.nc} should contain several records; the \variable{time} variable should describe what model time these records correspond to.

This model~component was created to force PISM with sampled (possibly periodic) climate data, e.g. using monthly records of \variable{air_temp} and \variable{precipitation}.

It can also used to drive a temperature-index (PDD) climatic mass balance
computation (section~\ref{sec:surface-pdd}).

See also section~\ref{sec:surface-given}, which describes a similar surface
model~component (\texttt{-surface~given}).

\subsection{Cosine yearly cycle}
\label{sec:cosine-yearly-cycle}
\optsection{\atmosphere!\texttt{yearly_cycle}}

\begin{center}
  \begin{tabular}{rp{0.5\linewidth}}
    \toprule
    Command-line option: & \texttt{-atmosphere~yearly_cycle}
    \index[options]{\atmosphere!\texttt{yearly_cycle}} \\
    NetCDF variables: & \variable{air_temp_mean_annual},\\
    &\variable{air_temp_mean_july},\\
    &\variable{precipitation} \mbox{[m/s ice equivalent]}\\
    &\variable{amplitude_scaling} \\
    C++ class: & \class{PACosineYearlyCycle}\\
    \bottomrule
  \end{tabular}
\end{center}

This atmosphere model~component computes the near-surface air temperature using the following formula:
\begin{displaymath}
  T(\mathrm{time}) = T_{\text{mean annual}} + A(\mathrm{time})\cdot(T_{\text{mean July}} - T_{\text{mean annual}}) \cdot \cos(2\pi t),
\end{displaymath}
where $t$ is the year fraction ``since last July''; the summer peak of the cycle is on \config{snow_temp_july_day}, which is set to day $196$ by default (approximately July 15).

Here $T_{\text{mean annual}}$ (variable \variable{air_temp_mean_annual}) and $T_{\text{mean July}}$ (variable \variable{air_temp_mean_july}) are read from a file selected using the \intextoption{atmosphere_yearly_cycle_file} command-line option. A time-independent precipitation field (variable \variable{precipitation}) is read from the same file.

Optionally a time-dependent scalar amplitude scaling $A(t)$ can be used. Specify a file to read it from using the  \intextoption{atmosphere_yearly_cycle_scaling_file} command-line option. Without this option $A(\mathrm{time}) \equiv 1$.

\subsection{SeaRISE-Greenland}
\label{sec:atmosphere-searise-greenland}
\optsection{\atmosphere!\texttt{searise_greenland}}

\begin{center}
  \begin{tabular}{rp{0.5\linewidth}}
    \toprule
    Command-line option: & \texttt{-atmosphere~searise_greenland} \index[options]{\atmosphere!\texttt{searise_greenland}} \\
    NetCDF variables: & \variable{lon}, \variable{lat},
    \variable{precipitation} \mbox{[m/s ice equivalent]}\\
    C++ class: & \class{PASeariseGreenland}\\
    \bottomrule
  \end{tabular}
\end{center}

This atmosphere model~component implements a longitude, latitude, and elevation dependent near-surface air temperature parameterization and a cosine yearly cycle described in~\cite{Faustoetal2009} and uses a constant in time ice-equivalent precipitation field (in units of thickness per time, variable \variable{precipitation}) that is read from an input (\texttt{-i}) file. To read time-independent precipitation from a different file, use the option \intextoption{atmosphere_searise_greenland_file}.

The air temperature parameterization is controlled by configuration parameters with the \texttt{snow_temp_fausto} prefix.

See also the \texttt{-atmosphere ...,paleo_precip} modifier, section
\ref{sec:atmosphere-paleo-precip}, for an implementation of the
SeaRISE-Greenland formula for paleo-precipitation correction from
present; a 7.3\% change of precipitation rate for every one degree
Celsius of temperature change~\cite{Huybrechts02}.

\subsection{PIK}
\label{sec:atmosphere-pik}

\begin{center}
  \begin{tabular}{rp{0.5\linewidth}}
    \toprule
    Command-line option: & \texttt{-atmosphere~pik}
    \index[options]{\atmosphere!\texttt{pik}}  \\
    NetCDF variables: & \variable{lat}, \variable{precipitation} \\
    C++ class: & \class{PAConstantPIK}\\
    \bottomrule
  \end{tabular}
\end{center}

This model~component reads a time-independent precipitation field from an input
(\texttt{-i}) file and computes near-surface air
temperature using a latitude and surface elevation-dependent formula.

The parameterization is the same as in the \texttt{-surface pik} model,
section~\ref{sec:surface-pik}.

\subsection{One weather station}
\label{sec:atmosphere-one-station}

\begin{center}
  \begin{tabular}{rp{0.5\linewidth}}
    \toprule
    \index[options]{\atmosphere!\texttt{one_station}}
    \index[options]{\atmosphere!\texttt{one_station}!\texttt{-atmosphere_one_station_file}}
    Command-line options: & \texttt{-atmosphere~one_station},\\
                          & \texttt{-atmosphere_one_station_file}\\
    NetCDF variables:     & \variable{air_temp} [Kelvin],\\
                          & \variable{precipitation} [m / s ice equivalent]\\
    C++ class:            & \class{PAWeatherStation}\\
    \bottomrule
  \end{tabular}
\end{center}

This model~component reads scalar time-series of the near-surface air
temperature and precipitation from a file specified using the
\mbox{\texttt{-atmosphere_one_station_file}} option and uses them at \emph{all}
grid points in the domain. In other words, resulting climate fields
are constant in space but not necessarily in time.

The \texttt{-atmosphere~one_station} model should be used with a
modifier such as \texttt{lapse_rate} (see section
\ref{sec:atmosphere-lapse-rates}) to create spatial variablitity.

\newcommand{\atmospheremods}{Atmosphere modifiers (\texttt{-atmosphere})}
\subsection{Modifier: Scalar temperature offsets}
\label{sec:atmosphere-delta-temp}
\optsection{\atmospheremods!\texttt{delta_T}}

\begin{center}
  \begin{tabular}{rp{0.5\linewidth}}
    \toprule
    Command-line option: & \texttt{-atmosphere~...,delta_T} \index[options]{\atmospheremods!\texttt{delta_T}} \\
    NetCDF variables: & \variable{delta_T} \\
    C++ class: & \class{PA_delta_T}\\
    \bottomrule
  \end{tabular}
\end{center}

This modifier applies scalar time-dependent air temperature offsets to the
output of an atmosphere model. It takes the following command-line options.
\begin{itemize}
\item \fileopt{atmosphere_delta_T_file} sets the name of the
file PISM will read \variable{delta_T} from.
\item \txtopt{atmosphere_delta_T_period}{\emph{years}} sets the period of the
  forcing data (section~\ref{sec:periodic-forcing}).
\item \intextoption{atmosphere_delta_T_reference_year} sets the reference year (section~\ref{sec:periodic-forcing}).
\end{itemize}

Please make sure that \variable{delta_T} has the units of
``\texttt{Kelvin}''.

\subsection{Modifier: Scalar precipitation offsets}
\label{sec:atmosphere-delta-precip}
\optsection{\atmospheremods!\texttt{delta_P}}

\begin{center}
  \begin{tabular}{rp{0.5\linewidth}}
    \toprule
    Command-line option: & \texttt{-atmosphere~...,delta_P} \index[options]{\atmospheremods!\texttt{delta_P}} \\
    NetCDF variables: & \variable{delta_P} \mbox{[m/s ice equivalent]}\\
    C++ class: & \class{PA_delta_P}\\
    \bottomrule
  \end{tabular}
\end{center}

This modifier applies scalar time-dependent precipitation  offsets to the
output of an atmosphere model. It takes the following command-line options.
\begin{itemize}
\item \fileopt{atmosphere_delta_P_file} sets the name of the
file PISM will read \variable{delta_P} from.
\item \txtopt{atmosphere_delta_P_period}{\emph{years}} sets the period of the
  forcing data (section~\ref{sec:periodic-forcing}).
\item \intextoption{atmosphere_delta_P_reference_year} sets the reference year (section~\ref{sec:periodic-forcing}).
\end{itemize}

\subsection{Modifier: Scalar precipitation scaling}
\label{sec:atmosphere-frac-precip}
\optsection{\atmospheremods!\texttt{frac_P}}

\begin{center}
  \begin{tabular}{rp{0.5\linewidth}}
    \toprule
    Command-line option: & \texttt{-atmosphere~...,frac_P} \index[options]{\atmospheremods!\texttt{frac_P}} \\
    NetCDF variables: & \variable{frac_P} \mbox{[no unit]}\\
    C++ class: & \class{PA_frac_P}\\
    \bottomrule
  \end{tabular}
\end{center}

This modifier scales precipitation output of an atmosphere model using a scalar
time-dependent precipitation fraction, with a value of one corresponding to no
change in precipitation. It takes the following command-line options:

\begin{itemize}
  \item \fileopt{atmosphere_frac_P_file}
    sets the name of the file PISM will read \variable{frac_P} from.
  \item \txtopt{atmosphere_frac_P_period}{\emph{years}}
    sets the period of the forcing data (section~\ref{sec:periodic-forcing}).
  \item \intextoption{atmosphere_frac_P_reference_year}
    sets the reference year (section~\ref{sec:periodic-forcing}).
\end{itemize}

\subsection{Modifier: Paleo-precipitation correction using scalar temperature offsets}
\label{sec:atmosphere-paleo-precip}
\optsection{\atmospheremods!\texttt{paleo_precip}}

\begin{center}
  \begin{tabular}{rp{0.5\linewidth}}
    \toprule
    Command-line option: & \texttt{-atmosphere~...,paleo_precip} \index[options]{\atmospheremods!\texttt{paleo_precip}} \\
    NetCDF variables: & \variable{delta_T} \mbox{[degrees Kelvin]}\\
    C++ class: & \class{PA_paleo_precip}\\
    \bottomrule
  \end{tabular}
\end{center}

This modifier implements the SeaRISE-Greenland formula for
paleo-precipitation correction from present; a 7.3\% change of
precipitation rate for every one degree Celsius of air temperature
change~\cite{Huybrechts02}. See
\url{http://websrv.cs.umt.edu/isis/index.php/Model_Initialization#Greenland}
for details. The input file should contain air temperature offsets in
the format used by \texttt{-atmosphere ...,delta_T} modifier, see
section \ref{sec:atmosphere-delta-temp}.

It takes the following command-line options.
\begin{itemize}
\item \fileopt{atmosphere_paleo_precip_file} sets the name of the
file PISM will read \variable{delta_T} from.
\item \txtopt{atmosphere_paleo_precip_period}{\emph{years}} sets the period of the
  forcing data (section~\ref{sec:periodic-forcing}).
\item \intextoption{atmosphere_paleo_precip_reference_year} sets the reference year (section~\ref{sec:periodic-forcing}).
\end{itemize}


\subsection{Modifier: Lapse rate corrections}
\label{sec:atmosphere-lapse-rates}
\optsection{\atmospheremods!\texttt{lapse_rate}}

\begin{center}
  \begin{tabular}{rp{0.5\linewidth}}
    \toprule
    Command-line option: & \texttt{-atmosphere~...,lapse_rate} \index[options]{\atmospheremods!\texttt{lapse_rate}} \\
    NetCDF variables: & \variable{surface_altitude} (CF standard name) \\
    C++ class: & \class{PALapseRates}\\
    \bottomrule
  \end{tabular}
\end{center}

The \texttt{lapse_rate} modifier allows for correcting air temperature and
precipitation using elevation lapse rates. It uses the following options.

\begin{itemize}
\item \intextoption{temp_lapse_rate} gives the temperature lapse rate, in
  $K/km$. Note that we use the following definition of the temperature lapse
  rate:
  \begin{displaymath}
    \gamma = -\frac{dT}{dz}.
  \end{displaymath}
\item \intextoption{precip_lapse_rate} gives the precipitation lapse rate, in
  $m/year/km$. Here $\gamma = -\frac{dM}{dz}$.
\item \fileopt{atmosphere_lapse_rate_file} specifies a file containing the
  reference surface elevation field (standard name:
  \variable{surface_altitude}). This file may contain several surface elevation
  records to use lapse rate corrections relative to a time-dependent surface.
  If one record is provided, the reference surface elevation is assumed to be
  time-independent.
\item \intextoption{atmosphere_lapse_rate_period} gives the period, in model
  years; see section~\ref{sec:periodic-forcing}.
\item \intextoption{atmosphere_lapse_rate_reference_year} specifies the reference date; see section~\ref{sec:periodic-forcing}.
\end{itemize}

\subsection{Modifier: Anomalies}
\label{sec:atmosphere-anomaly}
\optsection{\atmospheremods!\texttt{anomaly}}

\begin{center}
  \begin{tabular}{rp{0.5\linewidth}}
    \toprule
    Command-line option: & \texttt{-atmosphere~...,anomaly} \index[options]{\atmospheremods!\texttt{anomaly}} \\
    NetCDF variables: & \variable{air_temp_anomaly}, \\
    &\variable{precipitation_anomaly} [m/s ice equivalent]\\
    C++ class: & \class{PAAnomaly}\\
    \bottomrule
  \end{tabular}
\end{center}

This modifier implements a spatially-variable version of
\texttt{-atmosphere~...,delta_T,delta_P}.

It takes the following options:
\begin{itemize}
\item \fileopt{atmosphere_anomaly_file} specifies a file containing variables
  \variable{air_temp_anomaly} and
  \variable{precipitation_anomaly}.
\item \txtopt{atmosphere_anomaly_period}{years} specifies the period of the
  forcing data, in model years; section~\ref{sec:periodic-forcing}.
\item \intextoption{atmosphere_anomaly_reference_year} specifies the reference
  year; section~\ref{sec:periodic-forcing}.
\end{itemize}

See also to \texttt{-surface~...,anomaly}
(section~\ref{sec:surface-anomaly}), which is similar, but applies anomalies
at the surface level.


\clearpage\newpage

\newcommand{\ocean}{Ocean components (\texttt{-ocean}; default: \texttt{constant})}
\section{Ocean model~components}
\label{sec:pism-ocean-models}

PISM Ocean model~components provide sub-shelf ice temperature (\variable{shelfbtemp}) and sub-shelf mass flux (\variable{shelfbmassflux}) to the ice dynamics core.

The sub-shelf ice temperature is used as a Dirichlet boundary condition in the energy conservation code. The sub-shelf mass flux is used as a source in the mass-continuity (transport) equation. Positive flux corresponds to ice loss; in other words, this sub-shelf mass flux is a ``melt rate''.

\subsection{Constant in time and space}
\label{sec:ocean-constant}
\optsection{OA@\ocean!\texttt{constant}}

\begin{center}
  \begin{tabular}{rp{0.5\linewidth}}
    \toprule
    Command-line option: & \texttt{-ocean~constant} \index[options]{OA@\ocean!\texttt{constant}} \\
    NetCDF variables: & none \\
    C++ class: & \class{POConstant}\\
    \bottomrule
  \end{tabular}
\end{center}

\begin{center}
  \bf This is the default choice.
\end{center}

This ocean model~component implements boundary conditions at the ice/ocean interface that are constant \textbf{both} in space and time.

The sub-shelf ice temperature is set to pressure melting and the sub-shelf melt rate is assumed to be proportional to the heat flux from the ocean into the ice (configuration parameter\\ \texttt{ocean_sub_shelf_heat_flux_into_ice}).

Alternatively, the sub-shelf melt rate in meters per year can be set using the \intextoption{shelf_base_melt_rate} command-line option.

\subsection{Reading forcing data from a file}
\label{sec:ocean-given}
\optsection{OA@\ocean!\texttt{given}}

\begin{center}
  \begin{tabular}{rp{0.5\linewidth}}
    \toprule
    Command-line option: & \texttt{-ocean~given}
    \index[options]{OA@\ocean!\texttt{given}} \\
    NetCDF variables: & \variable{shelfbtemp}  \mbox{[degrees Kelvin]}, \variable{shelfbmassflux}  \mbox{[kg m-2 s-1]}\\
    C++ class: & \class{POGivenClimate}\\
    \bottomrule
  \end{tabular}
\end{center}

This ocean model~component reads sub-shelf ice temperature \variable{shelfbtemp} and the sub-shelf mass flux \variable{shelfbmassflux} from a file. It takes the following command-line options.
\begin{itemize}
\item \fileopt{ocean_given_file}: sets the name of the file to read forcing data from. The file may contain several records. If only one record is provided it is interpreted as time-independent.
\item \intextoption{ocean_given_reference_year} specifies the reference date; see section~\ref{sec:periodic-forcing}.
\item \intextoption{ocean_given_period} specifies the length of the period of the forcing data, in model years; see section~\ref{sec:periodic-forcing}.
\end{itemize}

Variables \variable{shelfbtemp} and \variable{shelfbmassflux} may be
time-dependent. (The \texttt{-ocean given} component is very similar to
\texttt{-surface~given} and \texttt{-atmosphere~given}.)

\subsection{PIK}
\label{sec:ocean-pik}
\optsection{OA@\ocean!\texttt{pik}}

\begin{center}
  \begin{tabular}{rp{0.5\linewidth}}
    \toprule
    Command-line option: & \texttt{-ocean~pik} \index[options]{OA@\ocean!\texttt{pik}} \\
    NetCDF variables: & none \\
    C++ class: & \class{POConstantPIK}\\
    \bottomrule
  \end{tabular}
\end{center}

This ocean model~component implements the ocean forcing setup used in~\cite{Martinetal2011}. The sub-shelf ice temperature is set to pressure-melting; the sub-shelf mass flux computation follows~\cite{BeckmannGoosse2003}.

It takes one command-line option:
\begin{itemize}
\item \intextoption{meltfactor_pik}: a melt factor $F_{\mathrm{melt}}$ in sub-shelf-melting parameterization, see equation~(5) in~\cite{Martinetal2011}.
\end{itemize}

\subsection{Basal melt rate and temperature from thermodynamics in boundary layer}
\label{sec:ocean-th}
\optsection{OA@\ocean!\texttt{th}}

\begin{center}
  \begin{tabular}{rp{0.5\linewidth}}
    \toprule
    Command-line option: & \texttt{-ocean~th} \index[options]{OA@\ocean!\texttt{th}} \\
    NetCDF variables: & \variable{theta_ocean} (absolute potential ocean temperature), [Kelvin], \variable{salinity_ocean} (salinity of the adjacent ocean), [g/kg] \\
    C++ class: & \class{POGivenTH}\\
    \bottomrule
  \end{tabular}
\end{center}

This ocean model~component derives basal melt rate and basal temperature from thermodynamics in a boundary layer at the base of the ice shelf.
It uses a set of three equations describing
\begin{enumerate}
\item the energy flux balance,
\item the salt flux balance,
\item the pressure and salinity dependent freezing point in the boundary layer.
\end{enumerate}
This model is described in \cite{HollandJenkins1999} and \cite{Hellmeretal1998}.

Inputs are potential temperature (variable \variable{theta_ocean}) and salinity (variable \variable{salinity_ocean}) read from a file.

No ocean circulation is modeled, so melt water computed by this model is not fed back into the surrounding ocean.

This implementation uses different approximations of the temperature gradient at the base of an ice shelf column depending on whether there is sub-shelf melt, sub-shelf freeze-on, or neither (see \cite{HollandJenkins1999} for details).

It takes two command-line option:
\begin{itemize}
\item \fileopt{ocean_th_file}: specifies the NetCDF file providing potential temperature and salinity fields.
\item \intextoption{clip_shelf_base_salinity}: if this is set (which is the default), the sub-shelf salinity is clipped so that it stays in the $[4, 40]$ psu range. This is done to ensure that we stay in the range of applicability of the melting point temperature parameterization; see \cite{HollandJenkins1999}. To disable salinity clipping, use the \intextoption{no_clip_shelf_base_salinity} option or set the \config{ocean_three_equation_model_clip_salinity} configuration parameter to ``no''.
\end{itemize}


\newcommand{\oceanmods}{Ocean modifiers}
\subsection{Modifier: Scalar sea level offsets}
\label{sec:delta-sea-level}
\optsection{OB@\oceanmods!\texttt{delta_SL}}

\begin{center}
  \begin{tabular}{rp{0.5\linewidth}}
    \toprule
    Command-line option: & \texttt{-ocean~...,delta_SL} \index[options]{OB@\oceanmods!\texttt{delta_SL}} \\
    NetCDF variables: & \variable{delta_SL} [meters]\\
    C++ class: & \class{PO_delta_SL}\\
    \bottomrule
  \end{tabular}
\end{center}

The \texttt{delta_SL} modifier implements sea level forcing using scalar offsets.

It takes the following command-line options:
\begin{itemize}
\item \fileopt{ocean_delta_SL_file}: specifies the name of the file containing
  forcing data. This file has to contain the \variable{delta_SL} variable using
  units ``meters'' or equivalent.
\item \intextoption{ocean_delta_SL_period} specifies the length of the period of the forcing data, in model years; see section~\ref{sec:periodic-forcing}.
\item \intextoption{ocean_delta_SL_reference_year} specifies the reference date; see section~\ref{sec:periodic-forcing}.
\end{itemize}

\subsection{Modifier: Scalar sub-shelf temperature offsets}
\label{sec:delta-subshelf-temp}
\optsection{OB@\oceanmods!\texttt{delta_T}}

\begin{center}
  \begin{tabular}{rp{0.5\linewidth}}
    \toprule
    Command-line option: & \texttt{-ocean~...,delta_T} \index[options]{OB@\oceanmods!\texttt{delta_T}} \\
    NetCDF variables: & \variable{delta_T} [Kelvin]\\
    C++ class: & \class{PO_delta_T}\\
    \bottomrule
  \end{tabular}
\end{center}

This modifier implements forcing using sub-shelf ice temperature offsets.

It takes the following command-line options:
\begin{itemize}
\item \fileopt{ocean_delta_T_file}: specifies the name of the file containing
  forcing data. This file has to contain the \variable{delta_T} variable using
  units of ``Kelvin'' or equivalent.
\item \intextoption{ocean_delta_T_period} specifies the length of the period of the forcing data, in model years; see section~\ref{sec:periodic-forcing}.
\item \intextoption{ocean_delta_T_reference_year} specifies the reference date; see section~\ref{sec:periodic-forcing}.
\end{itemize}

\subsection{Modifier: Scalar sub-shelf mass flux offsets}
\label{sec:delta-subshelf-smb}
\optsection{OB@\oceanmods!\texttt{delta_SMB}}

\begin{center}
  \begin{tabular}{rp{0.5\linewidth}}
    \toprule
    Command-line option: & \texttt{-ocean~...,delta_SMB} \index[options]{OB@\oceanmods!\texttt{delta_SMB}} \\
    NetCDF variables: & \variable{delta_SMB} [kg m-2 s-1]\\
    C++ class: & \class{PO_delta_SMB}\\
    \bottomrule
  \end{tabular}
\end{center}

This modifier implements forcing using sub-shelf mass flux (melt rate) offsets.

It takes the following command-line options:
\begin{itemize}
<<<<<<< HEAD
\item \fileopt{ocean_delta_SMB_file}: specifies the name of the file containing forcing data. This file has to contain the \variable{delta_SMB} variable using units $\mathrm{kg} / (\mathrm{m}^{2} \mathrm{second})$ or equivalent.
=======
\item \fileopt{ocean_delta_SMB_file}: specifies the name of the file containing forcing data. This file has to contain the \variable{delta_SMB} variable.
>>>>>>> 48dfd7fb
\item \intextoption{ocean_delta_SMB_period} specifies the length of the period of the forcing data, in model years; see section~\ref{sec:periodic-forcing}.
\item \intextoption{ocean_delta_SMB_reference_year} specifies the reference date; see section~\ref{sec:periodic-forcing}.
\end{itemize}

\subsection{Modifier: Scalar sub-shelf mass flux fraction offsets}
\label{sec:frac-subshelf-smb}
\optsection{OB@\oceanmods!\texttt{frac_SMB}}

\begin{center}
  \begin{tabular}{rp{0.5\linewidth}}
    \toprule
    Command-line option: & \texttt{-ocean~...,frac_SMB} \index[options]{OB@\oceanmods!\texttt{frac_SMB}} \\
    NetCDF variables: & \variable{frac_SMB} [1]\\
    C++ class: & \class{PO_frac_SMB}\\
    \bottomrule
  \end{tabular}
\end{center}

This modifier implements forcing using sub-shelf mass flux (melt rate) fraction offsets.

It takes the following command-line options:
\begin{itemize}
\item \fileopt{ocean_frac_SMB_file}: specifies the name of the file containing forcing data. This file has to contain the \variable{frac_SMB} variable.
\item \intextoption{ocean_frac_SMB_period} specifies the length of the period of the forcing data, in model years; see section~\ref{sec:periodic-forcing}.
\item \intextoption{ocean_frac_SMB_reference_year} specifies the reference date; see section~\ref{sec:periodic-forcing}.
\end{itemize}

\subsection{Modifier: Scalar melange back pressure fraction offsets}
\label{sec:delta-subshelf-smb}
\optsection{OB@\oceanmods!\texttt{delta_MBP}}

\begin{center}
  \begin{tabular}{rp{0.5\linewidth}}
    \toprule
    Command-line option: & \texttt{-ocean~...,delta_MBP} \index[options]{OB@\oceanmods!\texttt{delta_MBP}} \\
    NetCDF variables: & \variable{delta_MBP} \\
    C++ class: & \class{PO_delta_MBP}\\
    \bottomrule
  \end{tabular}
\end{center}

This modifier implements forcing using melange back pressure fraction offsets. The variable \texttt{delta_MBP} should take on values from 0 to 1; it is understood as the fraction of the maximum melange back pressure possible at a given location. (We assume that melange back pressure cannot exceed the pressure of the ice column at a calving front.)

Please see section \ref*{manual-sec:model-melange-pressure} of the \emph{User's Manual} for details.

This modifier takes the following command-line options:
\begin{itemize}
\item \fileopt{ocean_delta_MBP_file}: specifies the name of the file containing forcing data. This file has to contain the \variable{delta_MBP} variable using units of ``1'' (a dimensionless parameter)
\item \intextoption{ocean_delta_MBP_period} specifies the length of the period of the forcing data, in model years; see section~\ref{sec:periodic-forcing}.
\item \intextoption{ocean_delta_MBP_reference_year} specifies the reference date; see section~\ref{sec:periodic-forcing}.
\end{itemize}

\subsection{Modifier: Caching}
\label{sec:ocean-cache}
\optsection{OB@\oceanmods!\texttt{cache}}

\begin{center}
  \begin{tabular}{rp{0.5\linewidth}}
    \toprule
    Command-line option: & \texttt{-ocean~...,cache} \index[options]{SB@\oceanmods!\texttt{cache}} \\
    C++ class: & \class{POCache}\\
    \bottomrule
  \end{tabular}
\end{center}

This modifier skips ocean model updates, so that a ocean model is
called no more than every \texttt{-ocean_cache_update_interval}
years. A time-step of $1$ year is used every time a ocean model is
updated.

This is useful in cases when inter-annual climate variability is
important, but one year differs little from the next. (Coarse-grid
paleo-climate runs, for example.)

It takes the following options:
\begin{itemize}
\item \txtopt{ocean_cache_update_interval}{\emph{years}} Specifies the
  minimum interval between updates. PISM may take longer time-steps if
  the adaptive scheme allows it, though.
\end{itemize}

See also section \ref{sec:surface-cache}.

% The End

% References and indices
\clearpage\newpage
\bibliography{ice-bib}
\bibliographystyle{siam}

\phantomsection
\addcontentsline{toc}{section}{General Index}
\label{sec:index}
{\small \printindex }

\phantomsection
\addcontentsline{toc}{section}{Command-line options}
{\small \printindex[options]}

\end{document}
<|MERGE_RESOLUTION|>--- conflicted
+++ resolved
@@ -1631,11 +1631,7 @@
 
 It takes the following command-line options:
 \begin{itemize}
-<<<<<<< HEAD
 \item \fileopt{ocean_delta_SMB_file}: specifies the name of the file containing forcing data. This file has to contain the \variable{delta_SMB} variable using units $\mathrm{kg} / (\mathrm{m}^{2} \mathrm{second})$ or equivalent.
-=======
-\item \fileopt{ocean_delta_SMB_file}: specifies the name of the file containing forcing data. This file has to contain the \variable{delta_SMB} variable.
->>>>>>> 48dfd7fb
 \item \intextoption{ocean_delta_SMB_period} specifies the length of the period of the forcing data, in model years; see section~\ref{sec:periodic-forcing}.
 \item \intextoption{ocean_delta_SMB_reference_year} specifies the reference date; see section~\ref{sec:periodic-forcing}.
 \end{itemize}
