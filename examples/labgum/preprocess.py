#!/usr/bin/env python

# Copyright (C) 2013, 2014, 2016 the PISM Authors

# This script sets up the bootstrap file.
# See also preprocess.sh.

import sys
import time
import subprocess
import argparse
import shlex
import numpy as np

try:
    from netCDF4 import Dataset as CDF
except:
    print "netCDF4 is not installed!"
    sys.exit(1)

parser = argparse.ArgumentParser(description='Preprocess for validation using constant flux experiment from Sayag & Worster (2013).  Creates PISM-readable bootstrap file and a configuration overrides file.', formatter_class=argparse.ArgumentDefaultsHelpFormatter)
parser.add_argument('-Mx', default=52,
                    help='number of points in each direction on a square grid; note MX -> cell width cases: 52 -> 10mm,  104 -> 5mm, 209 -> 2.5mm, 520 -> 1mm')
parser.add_argument('-o', metavar='FILENAME', default='initlab52.nc',
                    help='output file name to create (NetCDF)')
args = parser.parse_args()


def create_config():
    print "  creating PISM-readable config override file gumparams.nc ..."
    nc = CDF("gumparams.nc", 'w')
    config = nc.createVariable("pism_overrides", 'i4')

    attrs = {
        "constants.standard_gravity" : 9.81,
        "constants.standard_gravity_doc" : "m s-2; = g",

        "constants.ice.density" : 1000.0,
        "constants.ice.density_doc" : "kg m-3; 1% Xanthan gum in water has same density as water",

        "stress_balance.sia.bed_smoother_range" : -1.0,
        "stress_balance.sia.bed_smoother_range_doc" : "m; negative value de-activates bed smoother",

        "bootstrapping.defaults.geothermal_flux" : 0.0,
        "bootstrapping.defaults.geothermal_flux_doc" : "W m-2; no geothermal",

        "output.runtime.time_unit_name" : "second",
        "output.runtime.time_unit_name_doc" : "stdout uses seconds (not years) to show model time",

        "output.runtime.time_use_calendar" : "no",
        "output.runtime.time_use_calendar_doc" : "stdout does not use a calendar to show model time",

        "output.runtime.volume_scale_factor_log10" : -15,
        "output.runtime.volume_scale_factor_log10_doc" : "; an integer; log base 10 of scale factor to use for volume in summary line to stdout; -15 gives volume in cm^3",

        "output.runtime.area_scale_factor_log10" : -10,
        "output.runtime.area_scale_factor_log10_doc" : "; an integer; log base 10 of scale factor to use for area in summary line to stdout; -10 gives area in cm^2",

        "geometry.ice_free_thickness_standard" : 1e-8,
        "geometry.ice_free_thickness_standard_doc" : "m; only if the fluid is less than this is a cell marked as ice free",

<<<<<<< HEAD
        "geometry.is_floating_thickness_standard" : 1e-8,
        "geometry.is_floating_thickness_standard_doc" : "m; should not matter since all grounded",

        "time_stepping.adaptive_ratio" : 0.08,
        "time_stepping.adaptive_ratio_doc" : "; compare default 0.12; needs to be smaller because gum suspension is more shear-thinning than ice?",
=======
    config.adaptive_timestepping_ratio = 0.08
    config.adaptive_timestepping_ratio_doc = "; compare default 0.12; needs to be smaller because gum suspension is more shear-thinning than ice?"
>>>>>>> e2b20763

        "stress_balance.sia.Glen_exponent" : 5.9,
        "stress_balance.sia.Glen_exponent_doc" : "; : n;  Sayag & Worster (2013) give n = 5.9 +- 0.2",

        "flow_law.isothermal_Glen.ice_softness" : 9.7316e-09,  # vs (e.g.) 4e-25 Pa-3 s-1 for ice
        "ice_softness_doc" : "Pa-n s-1; = A_0 = B_0^(-n) = (2 x 11.4 Pa s^(1/n))^(-n);  Sayag & Worster (2013) give B_0/2 = tilde mu = 11.4 +- 0.25 Pa s^(1/n)"
    }

    for k,v in attrs.iteritems()
        config.setncattr(k, v)

    nc.close()

create_config()

# lab setup is table with hole in the middle into which is piped the
# shear-thinning fluid, which is Xanthan gum 1% solution
Lx = 260.0e-3    # m;  = 260 mm;  maximum observed radius is 25.2 cm so we go out just a bit
Ly = Lx          # square table
flux = 3.8173e-3 # kg s-1;  = 3.8173 g s-1; Sayag personal communication
pipeR = 8.0e-3   # m;  = 8 mm;  input pipe has this radius; Sayag personal communication
temp = 20.0      # C;  fluid is at 20 deg (though it should not matter)

# set up the grid:
Mx = int(args.Mx)
My = Mx
print "  creating grid of Mx = %d by My = %d points ..." % (Mx, My)
dx = (2.0 * Lx) / float(Mx)
dy = (2.0 * Ly) / float(My)
print "  cells have dimensions dx = %.3f mm by dy = %.3f mm ..." % (dx * 1000.0, dy * 1000.0)
x = np.linspace(-Lx - dx / 2.0, Lx + dx / 2.0, Mx)
y = np.linspace(-Ly - dy / 2.0, Ly + dy / 2.0, My)

# create dummy fields
[xx, yy] = np.meshgrid(x, y)  # if there were "ndgrid" in numpy we would use it

topg = np.zeros((Mx, My))
thk = np.zeros((Mx, My))  # no fluid on table at start
artm = np.zeros((Mx, My)) + 273.15 + temp  # 20 degrees Celsius

# smb = flux as m s-1, but scaled so that the total is correct even on a coarse grid
smb = np.zeros((Mx, My))
smb[xx ** 2 + yy ** 2 <= pipeR ** 2 + 1.0e-10] = 1.0
smbpos = sum(sum(smb))
if smbpos == 0:
    print "gridding ERROR: no cells have positive input flux ... ending now"
    sys.exit(1)
else:
    print "  input flux > 0 at %d cells ..." % smbpos
smb = (flux / (smbpos * dx * dy)) * smb  # [flux] = kg s-1  so now  [smb] = kg m-2 s-1

# Write the data:
nc = CDF(args.o, "w", format='NETCDF3_CLASSIC')  # for netCDF4 module

# Create dimensions x and y
nc.createDimension("x", size=Mx)
nc.createDimension("y", size=My)

x_var = nc.createVariable("x", 'f4', dimensions=("x",))
x_var.units = "m"
x_var.long_name = "easting"
x_var.standard_name = "projection_x_coordinate"
x_var[:] = x

y_var = nc.createVariable("y", 'f4', dimensions=("y",))
y_var.units = "m"
y_var.long_name = "northing"
y_var.standard_name = "projection_y_coordinate"
y_var[:] = y

fill_value = np.nan


def def_var(nc, name, units, fillvalue):
    # dimension transpose is standard: "float thk(y, x)" in NetCDF file
    var = nc.createVariable(name, 'f', dimensions=("y", "x"), fill_value=fillvalue)
    var.units = units
    return var

bed_var = def_var(nc, "topg", "m", fill_value)
bed_var.standard_name = "bedrock_altitude"
bed_var[:] = topg

thk_var = def_var(nc, "thk", "m", fill_value)
thk_var.standard_name = "land_ice_thickness"
thk_var[:] = thk

smb_var = def_var(nc, "climatic_mass_balance", "kg m-2 s-1", fill_value)
smb_var.standard_name = "land_ice_surface_specific_mass_balance_flux"
smb_var[:] = smb

artm_var = def_var(nc, "ice_surface_temp", "K", fill_value)
artm_var[:] = artm

# set global attributes
nc.Conventions = 'CF-1.4'
historysep = ' '
historystr = time.asctime() + ': ' + historysep.join(sys.argv) + '\n'
setattr(nc, 'history', historystr)

nc.close()

print('  ... PISM-bootable NetCDF file %s written' % args.o)<|MERGE_RESOLUTION|>--- conflicted
+++ resolved
@@ -59,16 +59,8 @@
         "geometry.ice_free_thickness_standard" : 1e-8,
         "geometry.ice_free_thickness_standard_doc" : "m; only if the fluid is less than this is a cell marked as ice free",
 
-<<<<<<< HEAD
-        "geometry.is_floating_thickness_standard" : 1e-8,
-        "geometry.is_floating_thickness_standard_doc" : "m; should not matter since all grounded",
-
         "time_stepping.adaptive_ratio" : 0.08,
         "time_stepping.adaptive_ratio_doc" : "; compare default 0.12; needs to be smaller because gum suspension is more shear-thinning than ice?",
-=======
-    config.adaptive_timestepping_ratio = 0.08
-    config.adaptive_timestepping_ratio_doc = "; compare default 0.12; needs to be smaller because gum suspension is more shear-thinning than ice?"
->>>>>>> e2b20763
 
         "stress_balance.sia.Glen_exponent" : 5.9,
         "stress_balance.sia.Glen_exponent_doc" : "; : n;  Sayag & Worster (2013) give n = 5.9 +- 0.2",
